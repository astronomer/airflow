{{/*
 Licensed to the Apache Software Foundation (ASF) under one
 or more contributor license agreements.  See the NOTICE file
 distributed with this work for additional information
 regarding copyright ownership.  The ASF licenses this file
 to you under the Apache License, Version 2.0 (the
 "License"); you may not use this file except in compliance
 with the License.  You may obtain a copy of the License at

   http://www.apache.org/licenses/LICENSE-2.0

 Unless required by applicable law or agreed to in writing,
 software distributed under the License is distributed on an
 "AS IS" BASIS, WITHOUT WARRANTIES OR CONDITIONS OF ANY
 KIND, either express or implied.  See the License for the
 specific language governing permissions and limitations
 under the License.
*/}}

{{/*
Create a default fully qualified app name.
We truncate at 63 chars because some Kubernetes name fields are limited to this (by the DNS naming spec).
If release name contains chart name it will be used as a full name.
*/}}
{{- define "airflow.fullname" -}}
  {{- if not .Values.useStandardNaming }}
    {{- .Release.Name }}
  {{- else if .Values.fullnameOverride }}
    {{- .Values.fullnameOverride | trunc 63 | trimSuffix "-" }}
  {{- else }}
    {{- $name := default .Chart.Name .Values.nameOverride }}
    {{- if contains $name .Release.Name }}
      {{- .Release.Name | trunc 63 | trimSuffix "-" }}
    {{- else }}
      {{- printf "%s-%s" .Release.Name $name | trunc 63 | trimSuffix "-" }}
    {{- end }}
  {{- end }}
{{- end }}

{{- define "airflow.serviceAccountName" -}}
  {{ if .Values.fullnameOverride }}
    {{- .Values.fullnameOverride | trunc 63 | trimSuffix "-" }}
  {{- else }}
    {{- $name := default .Chart.Name .Values.nameOverride }}
    {{- if contains $name .Release.Name }}
      {{- .Release.Name | trunc 63 | trimSuffix "-" }}
    {{- else }}
      {{- printf "%s-%s" .Release.Name $name | trunc 63 | trimSuffix "-" }}
    {{- end }}
  {{- end }}
{{- end }}

{{/* Standard Airflow environment variables */}}
{{- define "standard_airflow_environment" }}
  # Hard Coded Airflow Envs
  {{- if .Values.enableBuiltInSecretEnvVars.AIRFLOW__CORE__FERNET_KEY }}
  - name: AIRFLOW__CORE__FERNET_KEY
    valueFrom:
      secretKeyRef:
        name: {{ template "fernet_key_secret" . }}
        key: fernet-key
  {{- end }}
  - name: AIRFLOW_HOME
    value: {{ .Values.airflowHome }}
  # For Airflow <2.3, backward compatibility; moved to [database] in 2.3
  {{- if .Values.enableBuiltInSecretEnvVars.AIRFLOW__CORE__SQL_ALCHEMY_CONN }}
  - name: AIRFLOW__CORE__SQL_ALCHEMY_CONN
    valueFrom:
      secretKeyRef:
        name: {{ template "airflow_metadata_secret" . }}
        key: connection
  {{- end }}
  {{- if .Values.enableBuiltInSecretEnvVars.AIRFLOW__DATABASE__SQL_ALCHEMY_CONN }}
  - name: AIRFLOW__DATABASE__SQL_ALCHEMY_CONN
    valueFrom:
      secretKeyRef:
        name: {{ template "airflow_metadata_secret" . }}
        key: connection
  {{- end }}
  {{- if .Values.enableBuiltInSecretEnvVars.AIRFLOW_CONN_AIRFLOW_DB }}
  - name: AIRFLOW_CONN_AIRFLOW_DB
    valueFrom:
      secretKeyRef:
        name: {{ template "airflow_metadata_secret" . }}
        key: connection
  {{- end }}
  {{- if and .Values.workers.keda.enabled (or (eq .Values.data.metadataConnection.protocol "mysql") (and .Values.pgbouncer.enabled (not .Values.workers.keda.usePgbouncer))) }}
  - name: KEDA_DB_CONN
    valueFrom:
      secretKeyRef:
        name: {{ template "airflow_metadata_secret" . }}
        key: kedaConnection
  {{- end }}
  {{- if .Values.enableBuiltInSecretEnvVars.AIRFLOW__WEBSERVER__SECRET_KEY }}
  - name: AIRFLOW__WEBSERVER__SECRET_KEY
    valueFrom:
      secretKeyRef:
        name: {{ template "webserver_secret_key_secret" . }}
        key: webserver-secret-key
  {{- end }}
  {{- if or (eq .Values.executor "CeleryExecutor") (eq .Values.executor "CeleryKubernetesExecutor") }}
    {{- if or (semverCompare "<2.4.0" .Values.airflowVersion) (.Values.data.resultBackendSecretName) (.Values.data.resultBackendConnection) }}
    {{- if .Values.enableBuiltInSecretEnvVars.AIRFLOW__CELERY__CELERY_RESULT_BACKEND }}
  # (Airflow 1.10.* variant)
  - name: AIRFLOW__CELERY__CELERY_RESULT_BACKEND
    valueFrom:
      secretKeyRef:
        name: {{ template "airflow_result_backend_secret" . }}
        key: connection
    {{- end }}
    {{- if .Values.enableBuiltInSecretEnvVars.AIRFLOW__CELERY__RESULT_BACKEND }}
  - name: AIRFLOW__CELERY__RESULT_BACKEND
    valueFrom:
      secretKeyRef:
        name: {{ template "airflow_result_backend_secret" . }}
        key: connection
    {{- end }}
    {{- end }}
    {{- if .Values.enableBuiltInSecretEnvVars.AIRFLOW__CELERY__BROKER_URL }}
  - name: AIRFLOW__CELERY__BROKER_URL
    valueFrom:
      secretKeyRef:
        name: {{ default (printf "%s-broker-url" .Release.Name) .Values.data.brokerUrlSecretName }}
        key: connection
    {{- end }}
  {{- end }}
  {{- if .Values.elasticsearch.enabled }}
  # The elasticsearch variables were updated to the shorter names in v1.10.4
    {{- if .Values.enableBuiltInSecretEnvVars.AIRFLOW__ELASTICSEARCH__HOST }}
  - name: AIRFLOW__ELASTICSEARCH__HOST
    valueFrom:
      secretKeyRef:
        name: {{ template "elasticsearch_secret" . }}
        key: connection
    {{- end }}
    {{- if .Values.enableBuiltInSecretEnvVars.AIRFLOW__ELASTICSEARCH__ELASTICSEARCH_HOST }}
  # This is the older format for these variable names, kept here for backward compatibility
  - name: AIRFLOW__ELASTICSEARCH__ELASTICSEARCH_HOST
    valueFrom:
      secretKeyRef:
        name: {{ template "elasticsearch_secret" . }}
        key: connection
    {{- end }}
  {{- end }}
{{- end }}

{{/* User defined Airflow environment variables */}}
{{- define "custom_airflow_environment" }}
  # Dynamically created environment variables
  {{- range $i, $config := .Values.env }}
  - name: {{ $config.name }}
    value: {{ $config.value | quote }}
    {{- if or (eq $.Values.executor "KubernetesExecutor") (eq $.Values.executor "LocalKubernetesExecutor") (eq $.Values.executor "CeleryKubernetesExecutor") }}
  - name: AIRFLOW__KUBERNETES_ENVIRONMENT_VARIABLES__{{ $config.name }}
    value: {{ $config.value | quote }}
    {{- end }}
  {{- end }}
  # Dynamically created secret envs
  {{- range $i, $config := .Values.secret }}
  - name: {{ $config.envName }}
    valueFrom:
      secretKeyRef:
        name: {{ $config.secretName }}
        key: {{ default "value" $config.secretKey }}
  {{- end }}
  {{- if or (eq $.Values.executor "LocalKubernetesExecutor") (eq $.Values.executor "KubernetesExecutor") (eq $.Values.executor "CeleryKubernetesExecutor") }}
    {{- range $i, $config := .Values.secret }}
  - name: AIRFLOW__KUBERNETES_SECRETS__{{ $config.envName }}
    value: {{ printf "%s=%s" $config.secretName $config.secretKey }}
    {{- end }}
  {{ end }}
  # Extra env
  {{- $Global := . }}
  {{- with .Values.extraEnv }}
    {{- tpl . $Global | nindent 2 }}
  {{- end }}
{{- end }}

{{/* User defined Airflow environment from */}}
{{- define "custom_airflow_environment_from" }}
  {{- $Global := . }}
  {{- with .Values.extraEnvFrom }}
    {{- tpl . $Global | nindent 2 }}
  {{- end }}
{{- end }}

{{/*  Git ssh key volume */}}
{{- define "git_sync_ssh_key_volume" }}
- name: git-sync-ssh-key
  secret:
    secretName: {{ template "git_sync_ssh_key" . }}
    defaultMode: 288
{{- end }}

{{/*  Git sync container */}}
{{- define "git_sync_container" }}
- name: {{ .Values.dags.gitSync.containerName }}{{ if .is_init }}-init{{ end }}
  image: {{ template "git_sync_image" . }}
  imagePullPolicy: {{ .Values.images.gitSync.pullPolicy }}
  securityContext: {{- include "localContainerSecurityContext" .Values.dags.gitSync | nindent 4 }}
  env:
    {{- if or .Values.dags.gitSync.sshKeySecret .Values.dags.gitSync.sshKey }}
    - name: GIT_SSH_KEY_FILE
      value: "/etc/git-secret/ssh"
    - name: GITSYNC_SSH_KEY_FILE
      value: "/etc/git-secret/ssh"
    - name: GIT_SYNC_SSH
      value: "true"
    - name: GITSYNC_SSH
      value: "true"
    {{- if .Values.dags.gitSync.knownHosts }}
    - name: GIT_KNOWN_HOSTS
      value: "true"
    - name: GITSYNC_SSH_KNOWN_HOSTS
      value: "true"
    - name: GIT_SSH_KNOWN_HOSTS_FILE
      value: "/etc/git-secret/known_hosts"
    - name: GITSYNC_SSH_KNOWN_HOSTS_FILE
      value: "/etc/git-secret/known_hosts"
    {{- else }}
    - name: GIT_KNOWN_HOSTS
      value: "false"
    - name: GITSYNC_SSH_KNOWN_HOSTS
      value: "false"
    {{- end }}
    {{ else if .Values.dags.gitSync.credentialsSecret }}
    - name: GIT_SYNC_USERNAME
      valueFrom:
        secretKeyRef:
          name: {{ .Values.dags.gitSync.credentialsSecret | quote }}
          key: GIT_SYNC_USERNAME
    - name: GITSYNC_USERNAME
      valueFrom:
        secretKeyRef:
          name: {{ .Values.dags.gitSync.credentialsSecret | quote }}
          key: GITSYNC_USERNAME
    - name: GIT_SYNC_PASSWORD
      valueFrom:
        secretKeyRef:
          name: {{ .Values.dags.gitSync.credentialsSecret | quote }}
          key: GIT_SYNC_PASSWORD
    - name: GITSYNC_PASSWORD
      valueFrom:
        secretKeyRef:
          name: {{ .Values.dags.gitSync.credentialsSecret | quote }}
          key: GITSYNC_PASSWORD
    {{- end }}
    - name: GIT_SYNC_REV
      value: {{ .Values.dags.gitSync.rev | quote }}
    - name: GITSYNC_REF
      value: {{ .Values.dags.gitSync.ref | quote }}
    - name: GIT_SYNC_BRANCH
      value: {{ .Values.dags.gitSync.branch | quote }}
    - name: GIT_SYNC_REPO
      value: {{ .Values.dags.gitSync.repo | quote }}
    - name: GITSYNC_REPO
      value: {{ .Values.dags.gitSync.repo | quote }}
    - name: GIT_SYNC_DEPTH
      value: {{ .Values.dags.gitSync.depth | quote }}
    - name: GITSYNC_DEPTH
      value: {{ .Values.dags.gitSync.depth | quote }}
    - name: GIT_SYNC_ROOT
      value: "/git"
    - name: GITSYNC_ROOT
      value: "/git"
    - name: GIT_SYNC_DEST
      value: "repo"
    - name: GITSYNC_LINK
      value: "repo"
    - name: GIT_SYNC_ADD_USER
      value: "true"
    - name: GITSYNC_ADD_USER
      value: "true"
    {{- if .Values.dags.gitSync.wait }}
    - name: GIT_SYNC_WAIT
      value: {{ .Values.dags.gitSync.wait | quote }}
    {{- end }}
    - name: GITSYNC_PERIOD
      value: {{ .Values.dags.gitSync.period | quote }}
    - name: GIT_SYNC_MAX_SYNC_FAILURES
      value: {{ .Values.dags.gitSync.maxFailures | quote }}
    - name: GITSYNC_MAX_FAILURES
      value: {{ .Values.dags.gitSync.maxFailures | quote }}
    {{- if .is_init }}
    - name: GIT_SYNC_ONE_TIME
      value: "true"
    - name: GITSYNC_ONE_TIME
      value: "true"
    {{- end }}
    {{- with .Values.dags.gitSync.env }}
    {{- toYaml . | nindent 4 }}
    {{- end }}
  resources: {{ toYaml .Values.dags.gitSync.resources | nindent 4 }}
  volumeMounts:
  - name: dags
    mountPath: /git
  {{- if or .Values.dags.gitSync.sshKeySecret .Values.dags.gitSync.sshKey }}
  - name: git-sync-ssh-key
    mountPath: /etc/git-secret/ssh
    readOnly: true
    subPath: gitSshKey
  {{- if .Values.dags.gitSync.knownHosts }}
  - name: config
    mountPath: /etc/git-secret/known_hosts
    readOnly: true
    subPath: known_hosts
  {{- end }}
  {{- end }}
  {{- if .Values.dags.gitSync.extraVolumeMounts }}
    {{- tpl (toYaml .Values.dags.gitSync.extraVolumeMounts) . | nindent 2 }}
  {{- end }}
  {{- if and .Values.dags.gitSync.containerLifecycleHooks (not .is_init) }}
  lifecycle: {{- tpl (toYaml .Values.dags.gitSync.containerLifecycleHooks) . | nindent 4 }}
  {{- end }}
{{- end }}

{{/* This helper will change when customers deploy a new image */}}
{{- define "airflow_image" -}}
  {{- $repository := .Values.images.airflow.repository | default .Values.defaultAirflowRepository -}}
  {{- $tag := .Values.images.airflow.tag | default .Values.defaultAirflowTag -}}
  {{- $digest := .Values.images.airflow.digest | default .Values.defaultAirflowDigest -}}
  {{- if $digest }}
    {{- printf "%s@%s" $repository $digest -}}
  {{- else }}
    {{- printf "%s:%s" $repository $tag -}}
  {{- end }}
{{- end }}

{{- define "pod_template_image" -}}
  {{- printf "%s:%s" (.Values.images.pod_template.repository | default .Values.defaultAirflowRepository) (.Values.images.pod_template.tag | default .Values.defaultAirflowTag) }}
{{- end }}

{{/* This helper is used for airflow containers that do not need the users code */}}
{{ define "default_airflow_image" -}}
  {{- $repository := .Values.defaultAirflowRepository -}}
  {{- $tag := .Values.defaultAirflowTag -}}
  {{- $digest := .Values.defaultAirflowDigest -}}
  {{- if $digest }}
    {{- printf "%s@%s" $repository $digest -}}
  {{- else }}
    {{- printf "%s:%s" $repository $tag -}}
  {{- end }}
{{- end }}

{{ define "airflow_image_for_migrations" -}}
  {{- if .Values.images.useDefaultImageForMigration }}
    {{- template "default_airflow_image" . }}
  {{- else }}
    {{- template "airflow_image" . }}
  {{- end }}
{{- end }}

{{- define "flower_image" -}}
  {{- printf "%s:%s" (.Values.images.flower.repository | default .Values.defaultAirflowRepository) (.Values.images.flower.tag | default .Values.defaultAirflowTag) }}
{{- end }}

{{- define "statsd_image" -}}
  {{- printf "%s:%s" .Values.images.statsd.repository .Values.images.statsd.tag }}
{{- end }}

{{- define "redis_image" -}}
  {{- printf "%s:%s" .Values.images.redis.repository .Values.images.redis.tag }}
{{- end }}

{{- define "pgbouncer_image" -}}
  {{- printf "%s:%s" .Values.images.pgbouncer.repository .Values.images.pgbouncer.tag }}
{{- end }}

{{- define "pgbouncer_exporter_image" -}}
  {{- printf "%s:%s" .Values.images.pgbouncerExporter.repository .Values.images.pgbouncerExporter.tag }}
{{- end }}

{{- define "git_sync_image" -}}
  {{- printf "%s:%s" .Values.images.gitSync.repository .Values.images.gitSync.tag }}
{{- end }}

{{- define "fernet_key_secret" -}}
  {{- default (printf "%s-fernet-key" .Release.Name) .Values.fernetKeySecretName }}
{{- end }}

{{- define "webserver_secret_key_secret" -}}
  {{- default (printf "%s-webserver-secret-key" (include "airflow.fullname" .)) .Values.webserverSecretKeySecretName }}
{{- end }}

{{- define "redis_password_secret" -}}
  {{- default (printf "%s-redis-password" .Release.Name) .Values.redis.passwordSecretName }}
{{- end }}

{{- define "airflow_metadata_secret" -}}
  {{- default (printf "%s-metadata" (include "airflow.fullname" .)) .Values.data.metadataSecretName }}
{{- end }}

{{- define "airflow_result_backend_secret" -}}
  {{- default (printf "%s-result-backend" (include "airflow.fullname" .)) .Values.data.resultBackendSecretName }}
{{- end }}

{{- define "airflow_pod_template_file" -}}
  {{- printf "%s/pod_templates" .Values.airflowHome }}
{{- end }}

{{- define "pgbouncer_config_secret" -}}
  {{- default (printf "%s-pgbouncer-config" (include "airflow.fullname" .)) .Values.pgbouncer.configSecretName }}
{{- end }}

{{- define "pgbouncer_certificates_secret" -}}
  {{- printf "%s-pgbouncer-certificates" (include "airflow.fullname" .) }}
{{- end }}

{{- define "pgbouncer_stats_secret" -}}
  {{- default (printf "%s-pgbouncer-stats" (include "airflow.fullname" .)) .Values.pgbouncer.metricsExporterSidecar.statsSecretName }}
{{- end }}

{{- define "registry_secret" -}}
  {{- default (printf "%s-registry" (include "airflow.fullname" .)) .Values.registry.secretName }}
{{- end }}

{{- define "elasticsearch_secret" -}}
  {{- default (printf "%s-elasticsearch" (include "airflow.fullname" .)) .Values.elasticsearch.secretName }}
{{- end }}

{{- define "flower_secret" -}}
  {{- default (printf "%s-flower" (include "airflow.fullname" .)) .Values.flower.secretName }}
{{- end }}

{{- define "kerberos_keytab_secret" -}}
  {{- printf "%s-kerberos-keytab" (include "airflow.fullname" .) }}
{{- end }}

{{- define "kerberos_ccache_path" -}}
  {{- printf "%s/%s" .Values.kerberos.ccacheMountPath .Values.kerberos.ccacheFileName }}
{{- end }}

{{/* Create the name of the git sync ssh secret to use */}}
{{- define "git_sync_ssh_key" -}}
  {{- default (printf "%s-ssh-secret" (include "airflow.fullname" .)) .Values.dags.gitSync.sshKeySecret }}
{{- end }}

{{- define "celery_executor_namespace" -}}
  {{- if semverCompare ">=2.7.0" .Values.airflowVersion }}
    {{- print "airflow.providers.celery.executors.celery_executor.app" -}}
  {{- else }}
    {{- print "airflow.executors.celery_executor.app" -}}
  {{- end }}
{{- end }}

{{- define "pgbouncer_config" -}}
{{ $resultBackendConnection := .Values.data.resultBackendConnection | default .Values.data.metadataConnection }}
{{ $pgMetadataHost := .Values.data.metadataConnection.host | default (printf "%s-%s.%s" .Release.Name "postgresql" .Release.Namespace) }}
{{ $pgResultBackendHost := $resultBackendConnection.host | default (printf "%s-%s.%s" .Release.Name "postgresql" .Release.Namespace) }}
[databases]
{{ .Release.Name }}-metadata = host={{ $pgMetadataHost }} dbname={{ .Values.data.metadataConnection.db }} port={{ .Values.data.metadataConnection.port }} pool_size={{ .Values.pgbouncer.metadataPoolSize }} {{ .Values.pgbouncer.extraIniMetadata | default "" }}
{{ .Release.Name }}-result-backend = host={{ $pgResultBackendHost }} dbname={{ $resultBackendConnection.db }} port={{ $resultBackendConnection.port }} pool_size={{ .Values.pgbouncer.resultBackendPoolSize }} {{ .Values.pgbouncer.extraIniResultBackend | default "" }}

[pgbouncer]
pool_mode = transaction
listen_port = {{ .Values.ports.pgbouncer }}
listen_addr = *
auth_type = {{ .Values.pgbouncer.auth_type }}
auth_file = {{ .Values.pgbouncer.auth_file }}
stats_users = {{ .Values.data.metadataConnection.user }}
ignore_startup_parameters = extra_float_digits
max_client_conn = {{ .Values.pgbouncer.maxClientConn }}
verbose = {{ .Values.pgbouncer.verbose }}
log_disconnections = {{ .Values.pgbouncer.logDisconnections }}
log_connections = {{ .Values.pgbouncer.logConnections }}

server_tls_sslmode = {{ .Values.pgbouncer.sslmode }}
server_tls_ciphers = {{ .Values.pgbouncer.ciphers }}

{{- if .Values.pgbouncer.ssl.ca }}
server_tls_ca_file = /etc/pgbouncer/root.crt
{{- end }}
{{- if .Values.pgbouncer.ssl.cert }}
server_tls_cert_file = /etc/pgbouncer/server.crt
{{- end }}
{{- if .Values.pgbouncer.ssl.key }}
server_tls_key_file = /etc/pgbouncer/server.key
{{- end }}

{{- if .Values.pgbouncer.extraIni }}
{{ .Values.pgbouncer.extraIni }}
{{- end }}
{{- end }}

{{ define "pgbouncer_users" }}
{{- $resultBackendConnection := .Values.data.resultBackendConnection | default .Values.data.metadataConnection }}
{{ .Values.data.metadataConnection.user | quote }} {{ .Values.data.metadataConnection.pass | quote }}
{{ $resultBackendConnection.user | quote }} {{ $resultBackendConnection.pass | quote }}
{{- end }}

{{- define "airflow_logs" -}}
  {{- printf "%s/logs" .Values.airflowHome | quote }}
{{- end }}

{{- define "airflow_logs_no_quote" -}}
  {{- printf "%s/logs" .Values.airflowHome }}
{{- end }}

{{- define "airflow_logs_volume_claim" -}}
  {{- if .Values.logs.persistence.existingClaim }}
    {{- .Values.logs.persistence.existingClaim }}
  {{- else }}
    {{- printf "%s-logs" .Release.Name }}
  {{- end }}
{{- end }}

{{- define "airflow_dags" -}}
  {{- if .Values.dags.mountPath }}
    {{- if .Values.dags.gitSync.enabled }}
      {{- printf "%s/repo/%s" .Values.dags.mountPath .Values.dags.gitSync.subPath }}
    {{- else }}
      {{- printf "%s" .Values.dags.mountPath }}
    {{- end }}
  {{- else }}
    {{- if .Values.dags.gitSync.enabled }}
      {{- printf "%s/dags/repo/%s" .Values.airflowHome .Values.dags.gitSync.subPath }}
    {{- else }}
      {{- printf "%s/dags" .Values.airflowHome }}
    {{- end }}
  {{- end }}
{{- end }}

{{- define "airflow_dags_volume_claim" -}}
  {{- if .Values.dags.persistence.existingClaim }}
    {{- .Values.dags.persistence.existingClaim }}
  {{- else }}
    {{- printf "%s-dags" .Release.Name }}
  {{- end }}
{{- end }}

{{- define "airflow_dags_mount" -}}
- name: dags
  {{- if .Values.dags.mountPath }}
  mountPath: {{ .Values.dags.mountPath }}
  {{- else }}
  mountPath: {{ printf "%s/dags" .Values.airflowHome }}
  {{- end }}
  {{- if .Values.dags.persistence.subPath }}
  subPath: {{ .Values.dags.persistence.subPath }}
  {{- end }}
  readOnly: {{ .Values.dags.gitSync.enabled | ternary "True" "False" }}
{{- end }}

{{- define "airflow_config_path" -}}
  {{- printf "%s/airflow.cfg" .Values.airflowHome | quote }}
{{- end }}

{{- define "airflow_webserver_config_path" -}}
  {{- printf "%s/webserver_config.py" .Values.airflowHome | quote }}
{{- end }}

{{- define "airflow_webserver_config_configmap_name" -}}
  {{- default (printf "%s-webserver-config" .Release.Name) .Values.webserver.webserverConfigConfigMapName }}
{{- end }}

{{- define "airflow_webserver_config_mount" -}}
- name: webserver-config
  mountPath: {{ template "airflow_webserver_config_path" . }}
  subPath: webserver_config.py
  readOnly: True
{{- end }}

{{- define "airflow_local_setting_path" -}}
  {{- printf "%s/config/airflow_local_settings.py" .Values.airflowHome | quote }}
{{- end }}

{{- define "airflow_config" -}}
  {{- printf "%s-config" (include "airflow.fullname" .) }}
{{- end }}

{{- define "airflow_config_mount" -}}
- name: config
  mountPath: {{ template "airflow_config_path" . }}
  subPath: airflow.cfg
  readOnly: true
  {{- if .Values.airflowLocalSettings }}
- name: config
  mountPath: {{ template "airflow_local_setting_path" . }}
  subPath: airflow_local_settings.py
  readOnly: true
  {{- end }}
{{- end }}

{{/* Create the name of the webserver service account to use */}}
{{- define "webserver.serviceAccountName" -}}
  {{- if .Values.webserver.serviceAccount.create }}
    {{- default (printf "%s-webserver" (include "airflow.serviceAccountName" .)) .Values.webserver.serviceAccount.name }}
  {{- else }}
    {{- default "default" .Values.webserver.serviceAccount.name }}
  {{- end }}
{{- end }}


{{/* Create the name of the RPC server service account to use */}}
{{- define "rpcServer.serviceAccountName" -}}
<<<<<<< HEAD
  {{- if .Values.rpcServer.serviceAccount.create }}
    {{- default (printf "%s-rpc-server" (include "airflow.serviceAccountName" .)) .Values.rpcServer.serviceAccount.name }}
  {{- else }}
    {{- default "default" .Values.rpcServer.serviceAccount.name }}
=======
  {{- if .Values._rpcServer.serviceAccount.create }}
    {{- default (printf "%s-rpc-server" (include "airflow.serviceAccountName" .)) .Values._rpcServer.serviceAccount.name }}
  {{- else }}
    {{- default "default" .Values._rpcServer.serviceAccount.name }}
>>>>>>> 7d7a4cdf
  {{- end }}
{{- end }}

{{/* Create the name of the redis service account to use */}}
{{- define "redis.serviceAccountName" -}}
  {{- if .Values.redis.serviceAccount.create }}
    {{- default (printf "%s-redis" (include "airflow.serviceAccountName" .)) .Values.redis.serviceAccount.name }}
  {{- else }}
    {{- default "default" .Values.redis.serviceAccount.name }}
  {{- end }}
{{- end }}

{{/* Create the name of the flower service account to use */}}
{{- define "flower.serviceAccountName" -}}
  {{- if .Values.flower.serviceAccount.create }}
    {{- default (printf "%s-flower" (include "airflow.serviceAccountName" .)) .Values.flower.serviceAccount.name }}
  {{- else }}
    {{- default "default" .Values.flower.serviceAccount.name }}
  {{- end }}
{{- end }}

{{/* Create the name of the scheduler service account to use */}}
{{- define "scheduler.serviceAccountName" -}}
  {{- if .Values.scheduler.serviceAccount.create }}
    {{- default (printf "%s-scheduler" (include "airflow.serviceAccountName" .)) .Values.scheduler.serviceAccount.name }}
  {{- else }}
    {{- default "default" .Values.scheduler.serviceAccount.name }}
  {{- end }}
{{- end }}

{{/* Create the name of the StatsD service account to use */}}
{{- define "statsd.serviceAccountName" -}}
  {{- if .Values.statsd.serviceAccount.create }}
    {{- default (printf "%s-statsd" (include "airflow.serviceAccountName" .)) .Values.statsd.serviceAccount.name }}
  {{- else }}
    {{- default "default" .Values.statsd.serviceAccount.name }}
  {{- end }}
{{- end }}

{{/* Create the name of the create user job service account to use */}}
{{- define "createUserJob.serviceAccountName" -}}
  {{- if .Values.createUserJob.serviceAccount.create }}
    {{- default (printf "%s-create-user-job" (include "airflow.serviceAccountName" .)) .Values.createUserJob.serviceAccount.name }}
  {{- else }}
    {{- default "default" .Values.createUserJob.serviceAccount.name }}
  {{- end }}
{{- end }}

{{/* Create the name of the migrate database job service account to use */}}
{{- define "migrateDatabaseJob.serviceAccountName" -}}
  {{- if .Values.migrateDatabaseJob.serviceAccount.create }}
    {{- default (printf "%s-migrate-database-job" (include "airflow.serviceAccountName" .)) .Values.migrateDatabaseJob.serviceAccount.name }}
  {{- else }}
    {{- default "default" .Values.migrateDatabaseJob.serviceAccount.name }}
  {{- end }}
{{- end }}

{{/* Create the name of the worker service account to use */}}
{{- define "worker.serviceAccountName" -}}
  {{- if .Values.workers.serviceAccount.create }}
    {{- default (printf "%s-worker" (include "airflow.serviceAccountName" .)) .Values.workers.serviceAccount.name }}
  {{- else }}
    {{- default "default" .Values.workers.serviceAccount.name }}
  {{- end }}
{{- end }}

{{/* Create the name of the triggerer service account to use */}}
{{- define "triggerer.serviceAccountName" -}}
  {{- if .Values.triggerer.serviceAccount.create }}
    {{- default (printf "%s-triggerer" (include "airflow.serviceAccountName" .)) .Values.triggerer.serviceAccount.name }}
  {{- else }}
    {{- default "default" .Values.triggerer.serviceAccount.name }}
  {{- end }}
{{- end }}

{{/* Create the name of the dag processor service account to use */}}
{{- define "dagProcessor.serviceAccountName" -}}
  {{- if .Values.dagProcessor.serviceAccount.create }}
    {{- default (printf "%s-dag-processor" (include "airflow.serviceAccountName" .)) .Values.dagProcessor.serviceAccount.name }}
  {{- else }}
    {{- default "default" .Values.dagProcessor.serviceAccount.name }}
  {{- end }}
{{- end }}

{{/* Create the name of the pgbouncer service account to use */}}
{{- define "pgbouncer.serviceAccountName" -}}
  {{- if .Values.pgbouncer.serviceAccount.create }}
    {{- default (printf "%s-pgbouncer" (include "airflow.serviceAccountName" .)) .Values.pgbouncer.serviceAccount.name }}
  {{- else }}
    {{- default "default" .Values.pgbouncer.serviceAccount.name }}
  {{- end }}
{{- end }}

{{/* Create the name of the cleanup service account to use */}}
{{- define "cleanup.serviceAccountName" -}}
  {{- if .Values.cleanup.serviceAccount.create }}
    {{- default (printf "%s-cleanup" (include "airflow.serviceAccountName" .)) .Values.cleanup.serviceAccount.name }}
  {{- else }}
    {{- default "default" .Values.cleanup.serviceAccount.name }}
  {{- end }}
{{- end }}

{{- define "wait-for-migrations-command" -}}
  {{- if semverCompare ">=2.0.0" .Values.airflowVersion }}
  - airflow
  - db
  - check-migrations
  - --migration-wait-timeout={{ .Values.images.migrationsWaitTimeout }}
  {{- else }}
  - python
  - -c
  - |
        import airflow
        import logging
        import os
        import time

        from alembic.config import Config
        from alembic.runtime.migration import MigrationContext
        from alembic.script import ScriptDirectory

        from airflow import settings

        package_dir = os.path.abspath(os.path.dirname(airflow.__file__))
        directory = os.path.join(package_dir, 'migrations')
        config = Config(os.path.join(package_dir, 'alembic.ini'))
        config.set_main_option('script_location', directory)
        config.set_main_option('sqlalchemy.url', settings.SQL_ALCHEMY_CONN.replace('%', '%%'))
        script_ = ScriptDirectory.from_config(config)

        timeout=60

        with settings.engine.connect() as connection:
            context = MigrationContext.configure(connection)
            ticker = 0
            while True:
                source_heads = set(script_.get_heads())

                db_heads = set(context.get_current_heads())
                if source_heads == db_heads:
                    break

                if ticker >= timeout:
                    raise TimeoutError("There are still unapplied migrations after {} seconds.".format(ticker))
                ticker += 1
                time.sleep(1)
                logging.info('Waiting for migrations... %s second(s)', ticker)
  {{- end }}
{{- end }}

{{- define "scheduler_liveness_check_command" }}
  {{- if semverCompare ">=2.5.0" .Values.airflowVersion }}
  - sh
  - -c
  - |
    CONNECTION_CHECK_MAX_COUNT=0 AIRFLOW__LOGGING__LOGGING_LEVEL=ERROR exec /entrypoint \
    airflow jobs check --job-type SchedulerJob --local
  {{- else if semverCompare ">=2.1.0" .Values.airflowVersion }}
  - sh
  - -c
  - |
    CONNECTION_CHECK_MAX_COUNT=0 AIRFLOW__LOGGING__LOGGING_LEVEL=ERROR exec /entrypoint \
    airflow jobs check --job-type SchedulerJob --hostname $(hostname)
  {{- else }}
  - sh
  - -c
  - |
    CONNECTION_CHECK_MAX_COUNT=0 exec /entrypoint python -Wignore -c "
    import os
    os.environ['AIRFLOW__CORE__LOGGING_LEVEL'] = 'ERROR'
    os.environ['AIRFLOW__LOGGING__LOGGING_LEVEL'] = 'ERROR'
    from airflow.jobs.scheduler_job import SchedulerJob
    from airflow.utils.db import create_session
    from airflow.utils.net import get_hostname
    import sys
    with create_session() as session:
        job = session.query(SchedulerJob).filter_by(hostname=get_hostname()).order_by(
            SchedulerJob.latest_heartbeat.desc()).limit(1).first()
    sys.exit(0 if job.is_alive() else 1)"
  {{- end }}
{{- end }}


{{- define  "scheduler_startup_check_command" }}
  {{- if semverCompare ">=2.5.0" .Values.airflowVersion }}
  - sh
  - -c
  - |
    CONNECTION_CHECK_MAX_COUNT=0 AIRFLOW__LOGGING__LOGGING_LEVEL=ERROR exec /entrypoint \
    airflow jobs check --job-type SchedulerJob --local
  {{- else if semverCompare ">=2.1.0" .Values.airflowVersion }}
  - sh
  - -c
  - |
    CONNECTION_CHECK_MAX_COUNT=0 AIRFLOW__LOGGING__LOGGING_LEVEL=ERROR exec /entrypoint \
    airflow jobs check --job-type SchedulerJob --hostname $(hostname)
  {{- else }}
  - sh
  - -c
  - |
    CONNECTION_CHECK_MAX_COUNT=0 exec /entrypoint python -Wignore -c "
    import os
    os.environ['AIRFLOW__CORE__LOGGING_LEVEL'] = 'ERROR'
    os.environ['AIRFLOW__LOGGING__LOGGING_LEVEL'] = 'ERROR'
    from airflow.jobs.scheduler_job import SchedulerJob
    from airflow.utils.db import create_session
    from airflow.utils.net import get_hostname
    import sys
    with create_session() as session:
        job = session.query(SchedulerJob).filter_by(hostname=get_hostname()).order_by(
            SchedulerJob.latest_heartbeat.desc()).limit(1).first()
    sys.exit(0 if job.is_alive() else 1)"
  {{- end }}
{{- end }}

{{- define "triggerer_liveness_check_command" }}
  {{- if semverCompare ">=2.5.0" .Values.airflowVersion }}
  - sh
  - -c
  - |
    CONNECTION_CHECK_MAX_COUNT=0 AIRFLOW__LOGGING__LOGGING_LEVEL=ERROR exec /entrypoint \
    airflow jobs check --job-type TriggererJob --local
  {{- else }}
  - sh
  - -c
  - |
    CONNECTION_CHECK_MAX_COUNT=0 AIRFLOW__LOGGING__LOGGING_LEVEL=ERROR exec /entrypoint \
    airflow jobs check --job-type TriggererJob --hostname $(hostname)
  {{- end }}
{{- end }}

{{- define "dag_processor_liveness_check_command" }}
  {{- $commandArgs := (list) -}}
  {{- if semverCompare ">=2.5.0" .Values.airflowVersion }}
    {{- $commandArgs = append $commandArgs "--local" -}}
    {{- if semverCompare ">=2.5.2" .Values.airflowVersion }}
      {{- $commandArgs = concat $commandArgs (list "--job-type" "DagProcessorJob") -}}
    {{- end }}
  {{- else }}
    {{- $commandArgs = concat $commandArgs (list "--hostname" "$(hostname)") -}}
  {{- end }}
  - sh
  - -c
  - |
    CONNECTION_CHECK_MAX_COUNT=0 AIRFLOW__LOGGING__LOGGING_LEVEL=ERROR exec /entrypoint \
    airflow jobs check {{ join " " $commandArgs }}
{{- end }}

{{- define "registry_docker_config" }}
  {{- $host := .Values.registry.connection.host }}
  {{- $email := .Values.registry.connection.email }}
  {{- $user := .Values.registry.connection.user }}
  {{- $pass := .Values.registry.connection.pass }}

  {{- $config := dict "auths" }}
  {{- $auth := dict }}
  {{- $data := dict }}
  {{- $_ := set $data "username" $user }}
  {{- $_ := set $data "password" $pass }}
  {{- $_ := set $data "email" $email }}
  {{- $_ := set $data "auth" (printf "%v:%v" $user $pass | b64enc) }}
  {{- $_ := set $auth $host $data }}
  {{- $_ := set $config "auths" $auth }}
  {{ $config | toJson | print }}
{{- end }}

{{/*
Set the default value for pod securityContext
If no value is passed for securityContexts.pod or <node>.securityContexts.pod or legacy securityContext and <node>.securityContext, defaults to global uid and gid.

    +-----------------------------+      +------------------------+      +----------------------+      +-----------------+      +-------------------------+
    | <node>.securityContexts.pod |  ->  | <node>.securityContext |  ->  | securityContexts.pod |  ->  | securityContext |  ->  | Values.uid + Values.gid |
    +-----------------------------+      +------------------------+      +----------------------+      +-----------------+      +-------------------------+

Values are not accumulated meaning that if runAsUser is set to 10 in <node>.securityContexts.pod,
any extra values set to securityContext or uid+gid will be ignored.

The template can be called like so:
   include "airflowPodSecurityContext" (list . .Values.webserver)

Where `.` is the global variables scope and `.Values.webserver` the local variables scope for the webserver template.
*/}}
{{- define "airflowPodSecurityContext" -}}
  {{- $ := index . 0 -}}
  {{- with index . 1 }}
    {{- if .securityContexts.pod -}}
      {{ toYaml .securityContexts.pod | print }}
    {{- else if .securityContext -}}
      {{ toYaml .securityContext | print }}
    {{- else if $.Values.securityContexts.pod -}}
      {{ toYaml $.Values.securityContexts.pod | print }}
    {{- else if $.Values.securityContext -}}
      {{ toYaml $.Values.securityContext | print }}
    {{- else -}}
runAsUser: {{ $.Values.uid }}
fsGroup: {{ $.Values.gid }}
    {{- end }}
  {{- end }}
{{- end }}

{{/*
Set the default value for pod securityContext
If no value is passed for <node>.securityContexts.pod or <node>.securityContext, defaults to UID in the local node.

    +-----------------------------+      +------------------------+      +-------------+
    | <node>.securityContexts.pod |  ->  | <node>.securityContext |  ->  | <node>.uid  |
    +-----------------------------+      +------------------------+      +-------------+

The template can be called like so:
  include "localPodSecurityContext" (list . .Values.schedule)

It is important to pass the local variables scope to this template as it is used to determine the local node value for uid.
*/}}
{{- define "localPodSecurityContext" -}}
  {{- if .securityContexts.pod -}}
    {{ toYaml .securityContexts.pod | print }}
  {{- else if .securityContext -}}
    {{ toYaml .securityContext | print }}
  {{- else -}}
runAsUser: {{ .uid }}
  {{- end -}}
{{- end -}}

{{/*
Set the default value for container securityContext
If no value is passed for <node>.securityContexts.container or <node>.securityContext, defaults to UID in the local node.

    +-----------------------------------+      +------------------------+      +-------------+
    | <node>.securityContexts.container |  ->  | <node>.securityContext |  ->  | <node>.uid  |
    +-----------------------------------+      +------------------------+      +-------------+

The template can be called like so:
  include "localContainerSecurityContext" .Values.statsd

It is important to pass the local variables scope to this template as it is used to determine the local node value for uid.
*/}}
{{- define "localContainerSecurityContext" -}}
  {{- if .securityContexts.container -}}
    {{ toYaml .securityContexts.container | print }}
  {{- else if .securityContext -}}
    {{ toYaml .securityContext | print }}
  {{- else -}}
runAsUser: {{ .uid }}
  {{- end -}}
{{- end -}}

{{/*
Set the default value for workers chown for persistent storage
If no value is passed for securityContexts.pod or <node>.securityContexts.pod or legacy securityContext and <node>.securityContext, defaults to global uid and gid.
The template looks for `runAsUser` and `fsGroup` specifically, any other parameter will be ignored.

    +-----------------------------+      +----------------------------------------------------+      +------------------+      +-------------------------+
    | <node>.securityContexts.pod |  ->  | securityContexts.pod | <node>.securityContexts.pod |  ->  | securityContexts |  ->  | Values.uid + Values.gid |
    +-----------------------------+      +----------------------------------------------------+      +------------------+      +-------------------------+

Values are not accumulated meaning that if runAsUser is set to 10 in <node>.securityContexts.pod,
any extra values set to securityContexts or uid+gid will be ignored.

The template can be called like so:
   include "airflowPodSecurityContextsIds" (list . .Values.webserver)

Where `.` is the global variables scope and `.Values.workers` the local variables scope for the workers template.
*/}}
{{- define "airflowPodSecurityContextsIds" -}}
  {{- $ := index . 0 -}}
  {{- with index . 1 }}
    {{- if .securityContexts.pod -}}
      {{ pluck "runAsUser" .securityContexts.pod | first | default $.Values.uid }}:{{ pluck "fsGroup" .securityContexts.pod | first | default $.Values.gid }}
    {{- else if $.Values.securityContext -}}
      {{ pluck "runAsUser" $.Values.securityContext | first | default $.Values.uid }}:{{ pluck "fsGroup" $.Values.securityContext | first | default $.Values.gid }}
    {{- else if $.Values.securityContexts.pod -}}
      {{ pluck "runAsUser" $.Values.securityContexts.pod | first | default $.Values.uid }}:{{ pluck "fsGroup" $.Values.securityContexts.pod | first | default $.Values.gid }}
    {{- else if $.Values.securityContext -}}
      {{ pluck "runAsUser" $.Values.securityContext | first | default $.Values.uid }}:{{ pluck "fsGroup" $.Values.securityContext | first | default $.Values.gid }}
    {{- else -}}
{{ $.Values.uid }}:{{ $.Values.gid }}
    {{- end -}}
  {{- end -}}
{{- end -}}

{{/*
Set the default value for container securityContext
If no value is passed for securityContexts.container or <node>.securityContexts.container, defaults to deny privileges escallation and dropping all POSIX capabilities.

    +-----------------------------------+      +----------------------------+      +-----------------------------------------------------------+
    | <node>.securityContexts.container |  ->  | securityContexts.containers |  ->  | allowPrivilegesEscalation: false, capabilities.drop: [ALL]|
    +-----------------------------------+      +----------------------------+      +-----------------------------------------------------------+

The template can be called like so:
   include "containerSecurityContext" (list . .Values.webserver)

Where `.` is the global variables scope and `.Values.webserver` the local variables scope for the webserver template.
*/}}
{{- define "containerSecurityContext" -}}
  {{- $ := index . 0 -}}
  {{- with index . 1 }}
    {{- if .securityContexts.container -}}
      {{ toYaml .securityContexts.container | print }}
    {{- else if $.Values.securityContexts.containers -}}
      {{ toYaml $.Values.securityContexts.containers | print }}
    {{- else -}}
allowPrivilegeEscalation: false
capabilities:
  drop:
    - ALL
    {{- end -}}
  {{- end -}}
{{- end -}}

{{/*
Set the default value for external container securityContext(redis and statsd).
If no value is passed for <node>.securityContexts.container, defaults to deny privileges escallation and dropping all POSIX capabilities.

    +-----------------------------------+      +-----------------------------------------------------------+
    | <node>.securityContexts.container |  ->  | allowPrivilegesEscalation: false, capabilities.drop: [ALL]|
    +-----------------------------------+      +-----------------------------------------------------------+

The template can be called like so:
  include "externalContainerSecurityContext" .Values.statsd
*/}}
{{- define "externalContainerSecurityContext" -}}
  {{- if .securityContexts.container -}}
    {{ toYaml .securityContexts.container | print }}
  {{- else -}}
allowPrivilegeEscalation: false
capabilities:
  drop:
    - ALL
  {{- end -}}
{{- end -}}

{{- define "container_extra_envs" -}}
  {{- $ := index . 0 -}}
  {{- $env := index . 1 -}}
  {{- range $i, $config := $env }}
  - name: {{ $config.name }}
    {{- if $config.value }}
    value: {{ $config.value | quote }}
    {{- else if $config.valueFrom }}
    valueFrom:
      {{- if $config.valueFrom.secretKeyRef }}
      secretKeyRef:
        name: {{ $config.valueFrom.secretKeyRef.name }}
        key: {{ $config.valueFrom.secretKeyRef.key }}
      {{- else if $config.valueFrom.configMapKeyRef }}
      configMapKeyRef:
        name: {{ $config.valueFrom.configMapKeyRef.name }}
        key: {{ $config.valueFrom.configMapKeyRef.key }}
      {{- end }}
    {{- end }}
    {{- if or (eq $.Values.executor "KubernetesExecutor") (eq $.Values.executor "LocalKubernetesExecutor") (eq $.Values.executor "CeleryKubernetesExecutor") }}
  - name: AIRFLOW__KUBERNETES_ENVIRONMENT_VARIABLES__{{ $config.name }}
    {{- if $config.value }}
    value: {{ $config.value | quote }}
    {{- else if $config.valueFrom }}
    valueFrom:
      {{- if $config.valueFrom.secretKeyRef }}
      secretKeyRef:
        name: {{ $config.valueFrom.secretKeyRef.name }}
        key: {{ $config.valueFrom.secretKeyRef.key }}
      {{- else if $config.valueFrom.configMapKeyRef }}
      configMapKeyRef:
        name: {{ $config.valueFrom.configMapKeyRef.name }}
        key: {{ $config.valueFrom.configMapKeyRef.key }}
      {{- end }}
    {{- end }}
    {{- end }}
  {{- end }}
{{- end }}

{{- define "kedaNetworkPolicySelector" }}
  {{- if .Values.workers.keda.enabled }}

  {{- if .Values.workers.keda.namespaceLabels }}
      - namespaceSelector:
          matchLabels: {{- toYaml .Values.workers.keda.namespaceLabels | nindent 10 }}
        podSelector:
  {{- else }}
      - podSelector:
  {{- end }}
          matchLabels:
            app: keda-operator
  {{- end }}
{{- end }}<|MERGE_RESOLUTION|>--- conflicted
+++ resolved
@@ -593,17 +593,10 @@
 
 {{/* Create the name of the RPC server service account to use */}}
 {{- define "rpcServer.serviceAccountName" -}}
-<<<<<<< HEAD
-  {{- if .Values.rpcServer.serviceAccount.create }}
-    {{- default (printf "%s-rpc-server" (include "airflow.serviceAccountName" .)) .Values.rpcServer.serviceAccount.name }}
-  {{- else }}
-    {{- default "default" .Values.rpcServer.serviceAccount.name }}
-=======
   {{- if .Values._rpcServer.serviceAccount.create }}
     {{- default (printf "%s-rpc-server" (include "airflow.serviceAccountName" .)) .Values._rpcServer.serviceAccount.name }}
   {{- else }}
     {{- default "default" .Values._rpcServer.serviceAccount.name }}
->>>>>>> 7d7a4cdf
   {{- end }}
 {{- end }}
 
