{{/*
 Licensed to the Apache Software Foundation (ASF) under one
 or more contributor license agreements.  See the NOTICE file
 distributed with this work for additional information
 regarding copyright ownership.  The ASF licenses this file
 to you under the Apache License, Version 2.0 (the
 "License"); you may not use this file except in compliance
 with the License.  You may obtain a copy of the License at

   http://www.apache.org/licenses/LICENSE-2.0

 Unless required by applicable law or agreed to in writing,
 software distributed under the License is distributed on an
 "AS IS" BASIS, WITHOUT WARRANTIES OR CONDITIONS OF ANY
 KIND, either express or implied.  See the License for the
 specific language governing permissions and limitations
 under the License.
*/}}

################################
## Airflow Worker Deployment
#################################
{{- $persistence := .Values.workers.persistence.enabled }}
{{- $keda := .Values.workers.keda.enabled }}
{{- $hpa := and .Values.workers.hpa.enabled (not .Values.workers.keda.enabled) }}
{{- if or (contains "CeleryExecutor" .Values.executor) (contains "CeleryKubernetesExecutor" .Values.executor) }}
{{- $nodeSelector := or .Values.workers.nodeSelector .Values.nodeSelector }}
{{- $affinity := or .Values.workers.affinity .Values.affinity }}
{{- $tolerations := or .Values.workers.tolerations .Values.tolerations }}
{{- $topologySpreadConstraints := or .Values.workers.topologySpreadConstraints .Values.topologySpreadConstraints }}
{{- $revisionHistoryLimit := or .Values.workers.revisionHistoryLimit .Values.revisionHistoryLimit }}
{{- $securityContext := include "airflowPodSecurityContext" (list . .Values.workers) }}
{{- $containerSecurityContext := include "containerSecurityContext" (list . .Values.workers) }}
{{- $containerSecurityContextPersistence := include "containerSecurityContext" (list . .Values.workers.persistence) }}
{{- $containerSecurityContextWaitForMigrations := include "containerSecurityContext" (list . .Values.workers.waitForMigrations) }}
{{- $containerSecurityContextLogGroomerSidecar := include "containerSecurityContext" (list . .Values.workers.logGroomerSidecar) }}
{{- $containerSecurityContextKerberosSidecar := include "containerSecurityContext" (list . .Values.workers.kerberosSidecar) }}
{{- $containerLifecycleHooks := or .Values.workers.containerLifecycleHooks .Values.containerLifecycleHooks }}
{{- $containerLifecycleHooksLogGroomerSidecar := or .Values.workers.logGroomerSidecar.containerLifecycleHooks .Values.containerLifecycleHooks }}
{{- $containerLifecycleHooksKerberosSidecar := or .Values.workers.kerberosSidecar.containerLifecycleHooks .Values.containerLifecycleHooks }}
{{- $safeToEvict := dict "cluster-autoscaler.kubernetes.io/safe-to-evict" (.Values.workers.safeToEvict | toString) }}
{{- $podAnnotations := mergeOverwrite (deepCopy .Values.airflowPodAnnotations) $safeToEvict .Values.workers.podAnnotations }}
apiVersion: apps/v1
kind: {{ if $persistence }}StatefulSet{{ else }}Deployment{{ end }}
metadata:
  name: {{ include "airflow.fullname" . }}-worker
  labels:
    tier: airflow
    component: worker
    release: {{ .Release.Name }}
    chart: "{{ .Chart.Name }}-{{ .Chart.Version }}"
    heritage: {{ .Release.Service }}
    {{- with .Values.labels }}
      {{- toYaml . | nindent 4 }}
    {{- end }}
  {{- if .Values.workers.annotations }}
  annotations: {{- toYaml .Values.workers.annotations | nindent 4 }}
  {{- end }}
spec:
  {{- if $persistence }}
  serviceName: {{ include "airflow.fullname" . }}-worker
  {{- end }}
  {{- if and (not $keda) (not $hpa) }}
  replicas: {{ .Values.workers.replicas }}
  {{- end }}
  {{- if $revisionHistoryLimit }}
  revisionHistoryLimit: {{ $revisionHistoryLimit }}
  {{- end }}
  {{- if and $persistence .Values.workers.persistence.persistentVolumeClaimRetentionPolicy }}
  persistentVolumeClaimRetentionPolicy: {{- toYaml .Values.workers.persistence.persistentVolumeClaimRetentionPolicy  | nindent 4 }}
  {{- end }}
  selector:
    matchLabels:
      tier: airflow
      component: worker
      release: {{ .Release.Name }}
  {{- if and $persistence .Values.workers.podManagementPolicy }}
  podManagementPolicy: {{ .Values.workers.podManagementPolicy }}
  {{- end }}
  {{- if and $persistence .Values.workers.updateStrategy }}
  updateStrategy: {{- toYaml .Values.workers.updateStrategy | nindent 4 }}
  {{- end }}
  {{- if and (not $persistence) (.Values.workers.strategy) }}
  strategy: {{- toYaml .Values.workers.strategy | nindent 4 }}
  {{- end }}
  template:
    metadata:
      labels:
        tier: airflow
        component: worker
        release: {{ .Release.Name }}
        {{- if or (.Values.labels) (.Values.workers.labels) }}
          {{- mustMerge .Values.workers.labels .Values.labels | toYaml | nindent 8 }}
        {{- end }}
      annotations:
        checksum/metadata-secret: {{ include (print $.Template.BasePath "/secrets/metadata-connection-secret.yaml") . | sha256sum }}
        checksum/result-backend-secret: {{ include (print $.Template.BasePath "/secrets/result-backend-connection-secret.yaml") . | sha256sum }}
        checksum/pgbouncer-config-secret: {{ include (print $.Template.BasePath "/secrets/pgbouncer-config-secret.yaml") . | sha256sum }}
        checksum/webserver-secret-key: {{ include (print $.Template.BasePath "/secrets/webserver-secret-key-secret.yaml") . | sha256sum }}
        checksum/kerberos-keytab: {{ include (print $.Template.BasePath "/secrets/kerberos-keytab-secret.yaml") . | sha256sum }}
        checksum/airflow-config: {{ include (print $.Template.BasePath "/configmaps/configmap.yaml") . | sha256sum }}
        checksum/extra-configmaps: {{ include (print $.Template.BasePath "/configmaps/extra-configmaps.yaml") . | sha256sum }}
        checksum/extra-secrets: {{ include (print $.Template.BasePath "/secrets/extra-secrets.yaml") . | sha256sum }}
        {{- if $podAnnotations }}
          {{- toYaml $podAnnotations | nindent 8 }}
        {{- end }}
    spec:
      {{- if .Values.workers.runtimeClassName }}
      runtimeClassName: {{ .Values.workers.runtimeClassName }}
      {{- end }}
      {{- if .Values.workers.priorityClassName }}
      priorityClassName: {{ .Values.workers.priorityClassName }}
      {{- end }}
      {{- if .Values.schedulerName }}
      schedulerName: {{ .Values.schedulerName }}
      {{- end }}
      nodeSelector: {{- toYaml $nodeSelector | nindent 8 }}
      affinity:
        {{- if $affinity }}
          {{- toYaml $affinity | nindent 8 }}
        {{- else }}
        podAntiAffinity:
          preferredDuringSchedulingIgnoredDuringExecution:
          - podAffinityTerm:
              labelSelector:
                matchLabels:
                  component: worker
              topologyKey: kubernetes.io/hostname
            weight: 100
        {{- end }}
      tolerations: {{- toYaml $tolerations | nindent 8 }}
      topologySpreadConstraints: {{- toYaml $topologySpreadConstraints | nindent 8 }}
      {{- if .Values.workers.hostAliases }}
      hostAliases: {{- toYaml .Values.workers.hostAliases | nindent 8 }}
      {{- end }}
      terminationGracePeriodSeconds: {{ .Values.workers.terminationGracePeriodSeconds }}
      restartPolicy: Always
      serviceAccountName: {{ include "worker.serviceAccountName" . }}
      securityContext: {{ $securityContext | nindent 8 }}
      {{- if or .Values.registry.secretName .Values.registry.connection }}
      imagePullSecrets:
        - name: {{ template "registry_secret" . }}
      {{- end }}
      initContainers:
        {{- if and $persistence .Values.workers.persistence.fixPermissions }}
        - name: volume-permissions
          resources: {{- toYaml .Values.workers.resources | nindent 12 }}
          image: {{ template "airflow_image" . }}
          imagePullPolicy: {{ .Values.images.airflow.pullPolicy }}
          command:
            - chown
            - -R
            - "{{ include "airflowPodSecurityContextsIds" (list . .Values.workers) }}"
            - {{ template "airflow_logs" . }}
          securityContext: {{ $containerSecurityContextPersistence | nindent 12 }}
          volumeMounts:
            - name: logs
              mountPath: {{ template "airflow_logs" . }}
        {{- end }}
        {{- if and (semverCompare ">=2.8.0" .Values.airflowVersion) .Values.workers.kerberosInitContainer.enabled }}
        - name: kerberos-init
          image: {{ template "airflow_image" . }}
          imagePullPolicy: {{ .Values.images.airflow.pullPolicy }}
          args: ["kerberos", "-o"]
          resources: {{- toYaml .Values.workers.kerberosInitContainer.resources | nindent 12 }}
          volumeMounts:
            - name: logs
              mountPath: {{ template "airflow_logs" . }}
            {{- include "airflow_config_mount" . | nindent 12 }}
            - name: config
              mountPath: {{ .Values.kerberos.configPath | quote }}
              subPath: krb5.conf
              readOnly: true
            - name: kerberos-keytab
              subPath: "kerberos.keytab"
              mountPath: {{ .Values.kerberos.keytabPath | quote }}
              readOnly: true
            - name: kerberos-ccache
              mountPath: {{ .Values.kerberos.ccacheMountPath | quote }}
              readOnly: false
            {{- if .Values.volumeMounts }}
              {{- toYaml .Values.volumeMounts | nindent 12 }}
            {{- end }}
            {{- if .Values.workers.extraVolumeMounts }}
              {{- tpl (toYaml .Values.workers.extraVolumeMounts) . | nindent 12 }}
            {{- end }}
            {{- if or .Values.webserver.webserverConfig .Values.webserver.webserverConfigConfigMapName }}
              {{- include "airflow_webserver_config_mount" . | nindent 12 }}
            {{- end }}
          envFrom: {{- include "custom_airflow_environment_from" . | default "\n  []" | indent 10 }}
          env:
            - name: KRB5_CONFIG
              value:  {{ .Values.kerberos.configPath | quote }}
            - name: KRB5CCNAME
              value:  {{ include "kerberos_ccache_path" . | quote }}
            {{- include "custom_airflow_environment" . | indent 10 }}
            {{- include "standard_airflow_environment" . | indent 10 }}
        {{- end }}
        {{- if .Values.workers.waitForMigrations.enabled }}
        - name: wait-for-airflow-migrations
          resources: {{- toYaml .Values.workers.resources | nindent 12 }}
          image: {{ template "airflow_image_for_migrations" . }}
          imagePullPolicy: {{ .Values.images.airflow.pullPolicy }}
          securityContext: {{ $containerSecurityContextWaitForMigrations | nindent 12 }}
          volumeMounts:
            {{- include "airflow_config_mount" . | nindent 12 }}
            {{- if .Values.volumeMounts }}
              {{- toYaml .Values.volumeMounts | nindent 12 }}
            {{- end }}
            {{- if .Values.workers.extraVolumeMounts }}
              {{- tpl (toYaml .Values.workers.extraVolumeMounts) . | nindent 12 }}
            {{- end }}
            {{- if or .Values.webserver.webserverConfig .Values.webserver.webserverConfigConfigMapName }}
              {{- include "airflow_webserver_config_mount" . | nindent 12 }}
            {{- end }}
          args: {{- include "wait-for-migrations-command" . | indent 10 }}
          envFrom: {{- include "custom_airflow_environment_from" . | default "\n  []" | indent 10 }}
          env:
            {{- include "custom_airflow_environment" . | indent 10 }}
            {{- include "standard_airflow_environment" . | indent 10 }}
            {{- if .Values.workers.waitForMigrations.env }}
              {{- tpl (toYaml .Values.workers.waitForMigrations.env) $ | nindent 12 }}
            {{- end }}
        {{- end }}
        {{- if and (.Values.dags.gitSync.enabled) (not .Values.dags.persistence.enabled) }}
          {{- include "git_sync_container" (dict "Values" .Values "is_init" "true" "Template" .Template) | nindent 8 }}
        {{- end }}
        {{- if .Values.workers.extraInitContainers }}
          {{- tpl (toYaml .Values.workers.extraInitContainers) . | nindent 8 }}
        {{- end }}
      containers:
        - name: worker
          image: {{ template "airflow_image" . }}
          imagePullPolicy: {{ .Values.images.airflow.pullPolicy }}
          securityContext: {{ $containerSecurityContext | nindent 12 }}
          {{- if $containerLifecycleHooks  }}
          lifecycle: {{- tpl (toYaml $containerLifecycleHooks) . | nindent 12 }}
          {{- end }}
          {{- if .Values.workers.command }}
          command: {{ tpl (toYaml .Values.workers.command) . | nindent 12 }}
          {{- end }}
          {{- if .Values.workers.args }}
          args: {{ tpl (toYaml .Values.workers.args) . | nindent 12 }}
          {{- end }}
          resources: {{- toYaml .Values.workers.resources | nindent 12 }}
          {{- if .Values.workers.livenessProbe.enabled }}
          livenessProbe:
            initialDelaySeconds: {{ .Values.workers.livenessProbe.initialDelaySeconds }}
            timeoutSeconds: {{ .Values.workers.livenessProbe.timeoutSeconds }}
            failureThreshold: {{ .Values.workers.livenessProbe.failureThreshold }}
            periodSeconds: {{ .Values.workers.livenessProbe.periodSeconds }}
            exec:
              command:
                {{- if .Values.workers.livenessProbe.command }}
                  {{- toYaml .Values.workers.livenessProbe.command  | nindent 16 }}
                {{- else }}
                - sh
                - -c
                - CONNECTION_CHECK_MAX_COUNT=0 exec /entrypoint python -m celery --app {{ include "celery_executor_namespace" . }} inspect ping -d celery@$(hostname)
                {{- end }}
          {{- end }}
          {{- if .Values.workers.readinessProbe.enabled }}
          readinessProbe:
            initialDelaySeconds: {{ .Values.workers.readinessProbe.initialDelaySeconds }}
            timeoutSeconds: {{ .Values.workers.readinessProbe.timeoutSeconds }}
            failureThreshold: {{ .Values.workers.readinessProbe.failureThreshold }}
            periodSeconds: {{ .Values.workers.readinessProbe.periodSeconds }}
            exec:
              command:
                {{- if .Values.workers.readinessProbe.command }}
                  {{- toYaml .Values.workers.readinessProbe.command | nindent 16 }}
                {{- else }}
                - sh
                - -c
                - CONNECTION_CHECK_MAX_COUNT=0 exec /entrypoint python -m celery --app {{ include "celery_executor_namespace" . }} inspect ping -d celery@$(hostname)
                {{- end }}
          {{- end }}
          ports:
            {{- if .Values.workers.extraPorts }}
              {{- toYaml .Values.workers.extraPorts | nindent 12 }}
            {{- end }}
            - name: worker-logs
              containerPort: {{ .Values.ports.workerLogs }}
          volumeMounts:
            {{- if .Values.volumeMounts }}
              {{- toYaml .Values.volumeMounts | nindent 12 }}
            {{- end }}
            {{- if .Values.workers.extraVolumeMounts }}
              {{- tpl (toYaml .Values.workers.extraVolumeMounts) . | nindent 12 }}
            {{- end }}
            - name: logs
              mountPath: {{ template "airflow_logs" . }}
            {{- include "airflow_config_mount" . | nindent 12 }}
            {{- if .Values.kerberos.enabled }}
            - name: kerberos-keytab
              subPath: "kerberos.keytab"
              mountPath: {{ .Values.kerberos.keytabPath | quote }}
              readOnly: true
            - name: config
              mountPath: {{ .Values.kerberos.configPath | quote }}
              subPath: krb5.conf
              readOnly: true
            - name: kerberos-ccache
              mountPath: {{ .Values.kerberos.ccacheMountPath | quote }}
              readOnly: true
            {{- end }}
            {{- if or .Values.dags.persistence.enabled .Values.dags.gitSync.enabled }}
              {{- include "airflow_dags_mount" . | nindent 12 }}
            {{- end }}
            {{- if or .Values.webserver.webserverConfig .Values.webserver.webserverConfigConfigMapName }}
              {{- include "airflow_webserver_config_mount" . | nindent 12 }}
            {{- end }}
          envFrom: {{- include "custom_airflow_environment_from" . | default "\n  []" | indent 10 }}
          env:
            # Only signal the main process, not the process group, to make Warm Shutdown work properly
            - name: DUMB_INIT_SETSID
              value: "0"
            {{- include "custom_airflow_environment" . | indent 10 }}
            {{- include "standard_airflow_environment" . | indent 10 }}
            {{- include "container_extra_envs" (list . .Values.workers.env) | indent 10 }}
            {{- if .Values.workers.kerberosSidecar.enabled }}
            - name: KRB5_CONFIG
              value:  {{ .Values.kerberos.configPath | quote }}
            - name: KRB5CCNAME
              value:  {{ include "kerberos_ccache_path" . | quote }}
            {{- end }}
        {{- if and (.Values.dags.gitSync.enabled) (not .Values.dags.persistence.enabled) }}
          {{- include "git_sync_container" . | nindent 8 }}
        {{- end }}
        {{- if and $persistence .Values.workers.logGroomerSidecar.enabled }}
        - name: worker-log-groomer
          image: {{ template "airflow_image" . }}
          imagePullPolicy: {{ .Values.images.airflow.pullPolicy }}
          securityContext: {{ $containerSecurityContextLogGroomerSidecar | nindent 12 }}
          {{- if $containerLifecycleHooksLogGroomerSidecar }}
          lifecycle: {{- tpl (toYaml $containerLifecycleHooksLogGroomerSidecar) . | nindent 12 }}
          {{- end }}
          {{- if hasKey .Values.workers.logGroomerSidecar "livenessProbe" }}
          livenessProbe:
            initialDelaySeconds: {{ .Values.workers.logGroomerSidecar.livenessProbe.initialDelaySeconds }}
            timeoutSeconds: {{ .Values.workers.logGroomerSidecar.livenessProbe.timeoutSeconds }}
            failureThreshold: {{ .Values.workers.logGroomerSidecar.livenessProbe.failureThreshold }}
            periodSeconds: {{ .Values.workers.logGroomerSidecar.livenessProbe.periodSeconds }}
            exec:
              command:
              {{- if hasKey .Values.workers.logGroomerSidecar.livenessProbe "command" }}
                {{- toYaml .Values.workers.logGroomerSidecar.livenessProbe.command | nindent 16 }}
              {{- end }}
          {{- end }}
          {{- if hasKey .Values.workers.logGroomerSidecar "readinessProbe" }}
          readinessProbe:
            initialDelaySeconds: {{ .Values.workers.logGroomerSidecar.readinessProbe.initialDelaySeconds }}
            timeoutSeconds: {{ .Values.workers.logGroomerSidecar.readinessProbe.timeoutSeconds }}
            failureThreshold: {{ .Values.workers.logGroomerSidecar.readinessProbe.failureThreshold }}
            periodSeconds: {{ .Values.workers.logGroomerSidecar.readinessProbe.periodSeconds }}
            exec:
              command:
              {{- if hasKey .Values.workers.logGroomerSidecar.readinessProbe "command" }}
                {{- toYaml .Values.workers.logGroomerSidecar.readinessProbe.command | nindent 16 }}
              {{- end }}
          {{- end }}
          {{- if .Values.workers.logGroomerSidecar.command }}
          command: {{ tpl (toYaml .Values.workers.logGroomerSidecar.command) . | nindent 12 }}
          {{- end }}
          {{- if .Values.workers.logGroomerSidecar.args }}
          args: {{ tpl (toYaml .Values.workers.logGroomerSidecar.args) . | nindent 12 }}
          {{- end }}
          env:
          {{- if .Values.workers.logGroomerSidecar.retentionDays }}
            - name: AIRFLOW__LOG_RETENTION_DAYS
              value: "{{ .Values.workers.logGroomerSidecar.retentionDays }}"
          {{- end }}
<<<<<<< HEAD
=======
          {{- if .Values.workers.logGroomerSidecar.frequencyMinutes }}
            - name: AIRFLOW__LOG_CLEANUP_FREQUENCY_MINUTES
              value: "{{ .Values.workers.logGroomerSidecar.frequencyMinutes }}"
          {{- end }}
>>>>>>> e944b15a
            - name: AIRFLOW_HOME
              value: "{{ .Values.airflowHome }}"
          {{- if .Values.workers.logGroomerSidecar.env }}
              {{- tpl (toYaml .Values.workers.logGroomerSidecar.env) $ | nindent 12 }}
          {{- end }}
          resources: {{- toYaml .Values.workers.logGroomerSidecar.resources | nindent 12 }}
          volumeMounts:
            - name: logs
              mountPath: {{ template "airflow_logs" . }}
            {{- if .Values.volumeMounts }}
              {{- toYaml .Values.volumeMounts | nindent 12 }}
            {{- end }}
            {{- if .Values.workers.extraVolumeMounts }}
              {{- tpl (toYaml .Values.workers.extraVolumeMounts) . | nindent 12 }}
            {{- end }}
            {{- if or .Values.webserver.webserverConfig .Values.webserver.webserverConfigConfigMapName }}
              {{- include "airflow_webserver_config_mount" . | nindent 12 }}
            {{- end }}
        {{- end }}
        {{- if .Values.workers.kerberosSidecar.enabled }}
        - name: worker-kerberos
          image: {{ template "airflow_image" . }}
          imagePullPolicy: {{ .Values.images.airflow.pullPolicy }}
          securityContext: {{ $containerSecurityContextKerberosSidecar | nindent 12 }}
          {{- if $containerLifecycleHooksKerberosSidecar }}
          lifecycle: {{- tpl (toYaml $containerLifecycleHooksKerberosSidecar) . | nindent 12 }}
          {{- end }}
          args: ["kerberos"]
          {{- if hasKey .Values.workers.kerberosSidecar "livenessProbe" }}
          livenessProbe:
            initialDelaySeconds: {{ .Values.workers.kerberosSidecar.livenessProbe.initialDelaySeconds }}
            timeoutSeconds: {{ .Values.workers.kerberosSidecar.livenessProbe.timeoutSeconds }}
            failureThreshold: {{ .Values.workers.kerberosSidecar.livenessProbe.failureThreshold }}
            periodSeconds: {{ .Values.workers.kerberosSidecar.livenessProbe.periodSeconds }}
            exec:
              command:
                {{- if hasKey .Values.workers.kerberosSidecar.livenessProbe "command" }}
                  {{- toYaml .Values.workers.kerberosSidecar.livenessProbe.command | nindent 16 }}
                {{- else }}
                - /bin/true
                {{- end }}
          {{- end }}
          {{- if hasKey .Values.workers.kerberosSidecar "readinessProbe" }}
          readinessProbe:
            initialDelaySeconds: {{ .Values.workers.kerberosSidecar.readinessProbe.initialDelaySeconds }}
            timeoutSeconds: {{ .Values.workers.kerberosSidecar.readinessProbe.timeoutSeconds }}
            failureThreshold: {{ .Values.workers.kerberosSidecar.readinessProbe.failureThreshold }}
            periodSeconds: {{ .Values.workers.kerberosSidecar.readinessProbe.periodSeconds }}
            exec:
              command:
                {{- if hasKey .Values.workers.kerberosSidecar.readinessProbe "command" }}
                  {{- toYaml .Values.workers.kerberosSidecar.readinessProbe.command | nindent 16 }}
                {{- else }}
                - /bin/true
                {{- end }}
          {{- end }}
          resources: {{- toYaml .Values.workers.kerberosSidecar.resources | nindent 12 }}
          volumeMounts:
            - name: logs
              mountPath: {{ template "airflow_logs" . }}
            {{- include "airflow_config_mount" . | nindent 12 }}
            - name: config
              mountPath: {{ .Values.kerberos.configPath | quote }}
              subPath: krb5.conf
              readOnly: true
            - name: kerberos-keytab
              subPath: "kerberos.keytab"
              mountPath: {{ .Values.kerberos.keytabPath | quote }}
              readOnly: true
            - name: kerberos-ccache
              mountPath: {{ .Values.kerberos.ccacheMountPath | quote }}
              readOnly: false
            {{- if .Values.volumeMounts }}
              {{- toYaml .Values.volumeMounts | nindent 12 }}
            {{- end }}
            {{- if .Values.workers.extraVolumeMounts }}
              {{- tpl (toYaml .Values.workers.extraVolumeMounts) . | nindent 12 }}
            {{- end }}
            {{- if or .Values.webserver.webserverConfig .Values.webserver.webserverConfigConfigMapName }}
              {{- include "airflow_webserver_config_mount" . | nindent 12 }}
            {{- end }}
          envFrom: {{- include "custom_airflow_environment_from" . | default "\n  []" | indent 10 }}
          env:
            - name: KRB5_CONFIG
              value:  {{ .Values.kerberos.configPath | quote }}
            - name: KRB5CCNAME
              value:  {{ include "kerberos_ccache_path" . | quote }}
            {{- include "custom_airflow_environment" . | indent 10 }}
            {{- include "standard_airflow_environment" . | indent 10 }}
        {{- end }}
        {{- if .Values.workers.extraContainers }}
          {{- tpl (toYaml .Values.workers.extraContainers) . | nindent 8 }}
        {{- end }}
      volumes:
        {{- if .Values.volumes }}
          {{- toYaml .Values.volumes | nindent 8 }}
        {{- end }}
        {{- if .Values.workers.extraVolumes }}
          {{- tpl (toYaml .Values.workers.extraVolumes) . | nindent 8 }}
        {{- end }}
        - name: config
          configMap:
            name: {{ template "airflow_config" . }}
        {{- if or .Values.webserver.webserverConfig .Values.webserver.webserverConfigConfigMapName }}
        - name: webserver-config
          configMap:
            name: {{ template "airflow_webserver_config_configmap_name" . }}
        {{- end }}
        {{- if .Values.kerberos.enabled }}
        - name: kerberos-keytab
          secret:
            secretName: {{ include "kerberos_keytab_secret" . | quote }}
        - name: kerberos-ccache
          emptyDir: {}
        {{- end }}
        {{- if .Values.dags.persistence.enabled }}
        - name: dags
          persistentVolumeClaim:
            claimName: {{ template "airflow_dags_volume_claim" . }}
        {{- else if .Values.dags.gitSync.enabled }}
        - name: dags
          emptyDir: {{- toYaml (default (dict) .Values.dags.gitSync.emptyDirConfig) | nindent 12 }}
        {{- if or .Values.dags.gitSync.sshKeySecret .Values.dags.gitSync.sshKey}}
          {{- include "git_sync_ssh_key_volume" . | indent 8 }}
        {{- end }}
        {{- end }}
  {{- if .Values.logs.persistence.enabled }}
        - name: logs
          persistentVolumeClaim:
            claimName: {{ template "airflow_logs_volume_claim" . }}
  {{- else if not $persistence }}
        - name: logs
          emptyDir: {{- toYaml (default (dict) .Values.logs.emptyDirConfig) | nindent 12 }}
  {{- else }}
  volumeClaimTemplates:
    - apiVersion: v1
      kind: PersistentVolumeClaim
      metadata:
        name: logs
        {{- if .Values.workers.persistence.annotations }}
        annotations: {{- toYaml .Values.workers.persistence.annotations | nindent 10 }}
        {{- end }}
      spec:
        {{- if .Values.workers.persistence.storageClassName }}
        storageClassName: {{ tpl .Values.workers.persistence.storageClassName . | quote }}
        {{- end }}
        accessModes: ["ReadWriteOnce"]
        resources:
          requests:
            storage: {{ .Values.workers.persistence.size }}
    {{- with .Values.workers.volumeClaimTemplates }}
      {{- toYaml . | nindent 4 }}
    {{- end }}
  {{- end }}
{{- end }}<|MERGE_RESOLUTION|>--- conflicted
+++ resolved
@@ -370,13 +370,10 @@
             - name: AIRFLOW__LOG_RETENTION_DAYS
               value: "{{ .Values.workers.logGroomerSidecar.retentionDays }}"
           {{- end }}
-<<<<<<< HEAD
-=======
           {{- if .Values.workers.logGroomerSidecar.frequencyMinutes }}
             - name: AIRFLOW__LOG_CLEANUP_FREQUENCY_MINUTES
               value: "{{ .Values.workers.logGroomerSidecar.frequencyMinutes }}"
           {{- end }}
->>>>>>> e944b15a
             - name: AIRFLOW_HOME
               value: "{{ .Values.airflowHome }}"
           {{- if .Values.workers.logGroomerSidecar.env }}
