# Licensed to the Apache Software Foundation (ASF) under one
# or more contributor license agreements.  See the NOTICE file
# distributed with this work for additional information
# regarding copyright ownership.  The ASF licenses this file
# to you under the Apache License, Version 2.0 (the
# "License"); you may not use this file except in compliance
# with the License.  You may obtain a copy of the License at
#
#   http://www.apache.org/licenses/LICENSE-2.0
#
# Unless required by applicable law or agreed to in writing,
# software distributed under the License is distributed on an
# "AS IS" BASIS, WITHOUT WARRANTIES OR CONDITIONS OF ANY
# KIND, either express or implied.  See the License for the
# specific language governing permissions and limitations
# under the License.
---
# Default values for airflow.
# This is a YAML-formatted file.
# Declare variables to be passed into your templates.

# Provide a name to substitute for the full names of resources
fullnameOverride: ""

# Provide a name to substitute for the name of the chart
nameOverride: ""

# Use standard naming for all resources using airflow.fullname template
# Consider removing this later and default it to true
# to make this chart follow standard naming conventions using the fullname template.
# For now this is an opt-in switch for backwards compatibility to leverage the standard naming convention
# and being able to use fully fullnameOverride and nameOverride in all resources
# For new installations - it is recommended to set it to True to follow standard naming conventions
# For existing installations, this will rename and redeploy your resources with the new names. Be aware that
# this will recreate your deployment/statefulsets along with their persistent volume claims and data storage
# migration may be needed to keep your old data
#
# Note:fernet-key,redis-password and broker-url secrets don't use this logic yet,
# as this may break existing installations due to how they get installed via pre-install hook.
useStandardNaming: false

# Max number of old replicasets to retain. Can be overridden by each deployment's revisionHistoryLimit
revisionHistoryLimit: ~

# User and group of airflow user
uid: 50000
gid: 0

# Default security context for airflow (deprecated, use `securityContexts` instead)
securityContext: {}
#  runAsUser: 50000
#  fsGroup: 0
#  runAsGroup: 0

# Detailed default security context for airflow deployments
securityContexts:
  pod: {}
  containers: {}

# Global container lifecycle hooks for airflow containers
containerLifecycleHooks: {}

# Airflow home directory
# Used for mount paths
airflowHome: /opt/airflow

# Default airflow repository -- overridden by all the specific images below
defaultAirflowRepository: apache/airflow

# Default airflow tag to deploy
defaultAirflowTag: "3.0.0"

# Default airflow digest. If specified, it takes precedence over tag
defaultAirflowDigest: ~

# Airflow version (Used to make some decisions based on Airflow Version being deployed)
airflowVersion: "3.0.0"

# Images
images:
  airflow:
    repository: ~
    tag: ~
    # Specifying digest takes precedence over tag.
    digest: ~
    pullPolicy: IfNotPresent
  # To avoid images with user code, you can turn this to 'true' and
  # all the 'run-airflow-migrations' and 'wait-for-airflow-migrations' containers/jobs
  # will use the images from 'defaultAirflowRepository:defaultAirflowTag' values
  # to run and wait for DB migrations .
  useDefaultImageForMigration: false
  # timeout (in seconds) for airflow-migrations to complete
  migrationsWaitTimeout: 60
  pod_template:
    # Note that `images.pod_template.repository` and `images.pod_template.tag` parameters
    # can be overridden in `config.kubernetes` section. So for these parameters to have effect
    # `config.kubernetes.worker_container_repository` and `config.kubernetes.worker_container_tag`
    # must be not set .
    repository: ~
    tag: ~
    pullPolicy: IfNotPresent
  flower:
    repository: ~
    tag: ~
    pullPolicy: IfNotPresent
  statsd:
    repository: quay.io/prometheus/statsd-exporter
    tag: v0.28.0
    pullPolicy: IfNotPresent
  redis:
    repository: redis
    # Redis is limited to 7.2-bookworm due to licencing change
    # https://redis.io/blog/redis-adopts-dual-source-available-licensing/
    tag: 7.2-bookworm
    pullPolicy: IfNotPresent
  pgbouncer:
    repository: apache/airflow
    tag: airflow-pgbouncer-2025.03.05-1.23.1
    pullPolicy: IfNotPresent
  pgbouncerExporter:
    repository: apache/airflow
    tag: airflow-pgbouncer-exporter-2025.03.05-0.18.0
    pullPolicy: IfNotPresent
  gitSync:
    repository: registry.k8s.io/git-sync/git-sync
    tag: v4.3.0
    pullPolicy: IfNotPresent

# Select certain nodes for airflow pods.
nodeSelector: {}
affinity: {}
tolerations: []
topologySpreadConstraints: []
schedulerName: ~

# Add common labels to all objects and pods defined in this chart.
labels: {}

# Ingress configuration
ingress:
  # Enable all ingress resources
  # (deprecated - use ingress.web.enabled, ingress.apiServer.enabled and ingress.flower.enabled)
  enabled: ~

  # Configs for the Ingress of the API Server
  apiServer:
    # Enable API Server ingress resource
    enabled: false

    # Annotations for the API Server Ingress
    annotations: {}

    # The path for the API Server Ingress
    path: "/"

    # The pathType for the above path (used only with Kubernetes v1.19 and above)
    pathType: "ImplementationSpecific"

    # The hostname for the API Server Ingress (Deprecated - renamed to `ingress.apiServer.hosts`)
    host: ""

    # The hostnames or hosts configuration for the API Server Ingress
    hosts: []
    #   # The hostname for the web Ingress (templated)
    # - name: ""
    #   # configs for API Server Ingress TLS
    #   tls:
    #     # Enable TLS termination for the API Server Ingress
    #     enabled: false
    #     # the name of a pre-created Secret containing a TLS private key and certificate
    #     secretName: ""

    # The Ingress Class for the API Server Ingress (used only with Kubernetes v1.19 and above)
    ingressClassName: ""

    # configs for API Server Ingress TLS (Deprecated - renamed to `ingress.apiServer.hosts[*].tls`)
    tls:
      # Enable TLS termination for the API Server Ingress
      enabled: false
      # the name of a pre-created Secret containing a TLS private key and certificate
      secretName: ""

    # HTTP paths to add to the API Server Ingress before the default path
    precedingPaths: []

    # Http paths to add to the API Server Ingress after the default path
    succeedingPaths: []

  # Configs for the Ingress of the web Service
  web:
    # Enable web ingress resource
    enabled: false

    # Annotations for the web Ingress
    annotations: {}

    # The path for the web Ingress
    path: "/"

    # The pathType for the above path (used only with Kubernetes v1.19 and above)
    pathType: "ImplementationSpecific"

    # The hostname for the web Ingress (Deprecated - renamed to `ingress.web.hosts`)
    host: ""

    # The hostnames or hosts configuration for the web Ingress
    hosts: []
    #   # The hostname for the web Ingress (templated)
    # - name: ""
    #   # configs for web Ingress TLS
    #   tls:
    #     # Enable TLS termination for the web Ingress
    #     enabled: false
    #     # the name of a pre-created Secret containing a TLS private key and certificate
    #     secretName: ""

    # The Ingress Class for the web Ingress (used only with Kubernetes v1.19 and above)
    ingressClassName: ""

    # configs for web Ingress TLS (Deprecated - renamed to `ingress.web.hosts[*].tls`)
    tls:
      # Enable TLS termination for the web Ingress
      enabled: false
      # the name of a pre-created Secret containing a TLS private key and certificate
      secretName: ""

    # HTTP paths to add to the web Ingress before the default path
    precedingPaths: []

    # Http paths to add to the web Ingress after the default path
    succeedingPaths: []

  # Configs for the Ingress of the flower Service
  flower:
    # Enable web ingress resource
    enabled: false

    # Annotations for the flower Ingress
    annotations: {}

    # The path for the flower Ingress
    path: "/"

    # The pathType for the above path (used only with Kubernetes v1.19 and above)
    pathType: "ImplementationSpecific"

    # The hostname for the flower Ingress (Deprecated - renamed to `ingress.flower.hosts`)
    host: ""

    # The hostnames or hosts configuration for the flower Ingress
    hosts: []
    #   # The hostname for the flower Ingress (templated)
    # - name: ""
    #   tls:
    #     # Enable TLS termination for the flower Ingress
    #     enabled: false
    #     # the name of a pre-created Secret containing a TLS private key and certificate
    #     secretName: ""

    # The Ingress Class for the flower Ingress (used only with Kubernetes v1.19 and above)
    ingressClassName: ""

    # configs for flower Ingress TLS (Deprecated - renamed to `ingress.flower.hosts[*].tls`)
    tls:
      # Enable TLS termination for the flower Ingress
      enabled: false
      # the name of a pre-created Secret containing a TLS private key and certificate
      secretName: ""

  # Configs for the Ingress of the statsd Service
  statsd:
    # Enable web ingress resource
    enabled: false

    # Annotations for the statsd Ingress
    annotations: {}

    # The path for the statsd Ingress
    path: "/metrics"

    # The pathType for the above path (used only with Kubernetes v1.19 and above)
    pathType: "ImplementationSpecific"

    # The hostname for the statsd Ingress (Deprecated - renamed to `ingress.statsd.hosts`)
    host: ""

    # The hostnames or hosts configuration for the statsd Ingress
    hosts: []
    #   # The hostname for the statsd Ingress (templated)
    # - name: ""
    #   tls:
    #     # Enable TLS termination for the statsd Ingress
    #     enabled: false
    #     # the name of a pre-created Secret containing a TLS private key and certificate
    #     secretName: ""

    # The Ingress Class for the statsd Ingress (used only with Kubernetes v1.19 and above)
    ingressClassName: ""

  # Configs for the Ingress of the pgbouncer Service
  pgbouncer:
    # Enable web ingress resource
    enabled: false

    # Annotations for the pgbouncer Ingress
    annotations: {}

    # The path for the pgbouncer Ingress
    path: "/metrics"

    # The pathType for the above path (used only with Kubernetes v1.19 and above)
    pathType: "ImplementationSpecific"

    # The hostname for the pgbouncer Ingress (Deprecated - renamed to `ingress.pgbouncer.hosts`)
    host: ""

    # The hostnames or hosts configuration for the pgbouncer Ingress
    hosts: []
    #   # The hostname for the statsd Ingress (templated)
    # - name: ""
    #   tls:
    #     # Enable TLS termination for the pgbouncer Ingress
    #     enabled: false
    #     # the name of a pre-created Secret containing a TLS private key and certificate
    #     secretName: ""

    # The Ingress Class for the pgbouncer Ingress (used only with Kubernetes v1.19 and above)
    ingressClassName: ""

# Network policy configuration
networkPolicies:
  # Enabled network policies
  enabled: false

# Extra annotations to apply to all
# Airflow pods
airflowPodAnnotations: {}

# Extra annotations to apply to
# main Airflow configmap
airflowConfigAnnotations: {}

# `airflow_local_settings` file as a string (templated).
airflowLocalSettings: |-
  {{- if semverCompare ">=2.2.0 <3.0.0" .Values.airflowVersion }}
  {{- if not (or .Values.webserverSecretKey .Values.webserverSecretKeySecretName) }}
  from airflow.www.utils import UIAlert

  DASHBOARD_UIALERTS = [
    UIAlert(
      'Usage of a dynamic webserver secret key detected. We recommend a static webserver secret key instead.'
      ' See the <a href='
      '"https://airflow.apache.org/docs/helm-chart/stable/production-guide.html#webserver-secret-key" '
      'target="_blank" rel="noopener noreferrer">'
      'Helm Chart Production Guide</a> for more details.',
      category="warning",
      roles=["Admin"],
      html=True,
    )
  ]
  {{- end }}
  {{- end }}

# Enable RBAC (default on most clusters these days)
rbac:
  # Specifies whether RBAC resources should be created
  create: true
  createSCCRoleBinding: false

# Airflow executor
# One or multiple of: LocalExecutor, CeleryExecutor, KubernetesExecutor
# For Airflow <3.0, LocalKubernetesExecutor and CeleryKubernetesExecutor are also supported.
# Specify executors in a prioritized list to leverage multiple execution environments as needed:
# https://airflow.apache.org/docs/apache-airflow/stable/core-concepts/executor/index.html#using-multiple-executors-concurrently
executor: "CeleryExecutor"

# If this is true and using LocalExecutor/KubernetesExecutor/CeleryKubernetesExecutor, the scheduler's
# service account will have access to communicate with the api-server and launch pods.
# If this is true and using CeleryExecutor/KubernetesExecutor/CeleryKubernetesExecutor, the workers
# will be able to launch pods.
allowPodLaunching: true

# Environment variables for all airflow containers
env: []
# - name: ""
#   value: ""

# Volumes for all airflow containers
volumes: []

# VolumeMounts for all airflow containers
volumeMounts: []

# Secrets for all airflow containers
secret: []
# - envName: ""
#   secretName: ""
#   secretKey: ""

# Enables selected built-in secrets that are set via environment variables by default.
# Those secrets are provided by the Helm Chart secrets by default but in some cases you
# might want to provide some of those variables with _CMD or _SECRET variable, and you should
# in this case disable setting of those variables by setting the relevant configuration to false.
enableBuiltInSecretEnvVars:
  AIRFLOW__CORE__FERNET_KEY: true
  # For Airflow <2.3, backward compatibility; moved to [database] in 2.3
  AIRFLOW__CORE__SQL_ALCHEMY_CONN: true
  AIRFLOW__DATABASE__SQL_ALCHEMY_CONN: true
  AIRFLOW_CONN_AIRFLOW_DB: true
  AIRFLOW__WEBSERVER__SECRET_KEY: true
  AIRFLOW__CELERY__CELERY_RESULT_BACKEND: true
  AIRFLOW__CELERY__RESULT_BACKEND: true
  AIRFLOW__CELERY__BROKER_URL: true
  AIRFLOW__ELASTICSEARCH__HOST: true
  AIRFLOW__ELASTICSEARCH__ELASTICSEARCH_HOST: true
  AIRFLOW__OPENSEARCH__HOST: true

# Priority Classes that will be installed by charts.
# Ideally, there should be an entry for dagProcessor, flower,
#   pgbouncer, scheduler, statsd, triggerer, webserver, worker.
# The format for priorityClasses is an array with each element having:
#   * name is the name of the priorityClass. Ensure the same name is given to the respective section as well
#   * preemptionPolicy for the priorityClass
#   * value is the preemption value for the priorityClass
priorityClasses: []
#  - name: class1 (if this is for dagProcessor, ensure overriding .Values.dagProcessor.priorityClass too)
#    preemptionPolicy: PreemptLowerPriority
#    value: 10000
#  - name: class2
#    preemptionPolicy: Never
#    value: 100000

# Extra secrets that will be managed by the chart
# (You can use them with extraEnv or extraEnvFrom or some of the extraVolumes values).
# The format for secret data is "key/value" where
#    * key (templated) is the name of the secret that will be created
#    * value: an object with the standard 'data' or 'stringData' key (or both).
#          The value associated with those keys must be a string (templated)
extraSecrets: {}
# eg:
# extraSecrets:
#   '{{ .Release.Name }}-airflow-connections':
#     type: 'Opaque'
#     labels:
#       my.custom.label/v1: my_custom_label_value_1
#     data: |
#       AIRFLOW_CONN_GCP: 'base64_encoded_gcp_conn_string'
#       AIRFLOW_CONN_AWS: 'base64_encoded_aws_conn_string'
#     stringData: |
#       AIRFLOW_CONN_OTHER: 'other_conn'
#   '{{ .Release.Name }}-other-secret-name-suffix':
#     data: |
#        ...
#   'proxy-config':
#     stringData: |
#        HTTP_PROXY: http://proxy_user:proxy_password@192.168.0.10:2080
#        HTTPS_PROXY: http://proxy_user:proxy_password@192.168.0.10:2080
#        NO_PROXY: "localhost,127.0.0.1,.svc.cluster.local,kubernetes.default.svc"

# Extra ConfigMaps that will be managed by the chart
# (You can use them with extraEnv or extraEnvFrom or some of the extraVolumes values).
# The format for configmap data is "key/value" where
#    * key (templated) is the name of the configmap that will be created
#    * value: an object with the standard 'data' key.
#          The value associated with this keys must be a string (templated)
extraConfigMaps: {}
# eg:
# extraConfigMaps:
#   '{{ .Release.Name }}-airflow-variables':
#     labels:
#       my.custom.label/v2: my_custom_label_value_2
#     data: |
#       AIRFLOW_VAR_HELLO_MESSAGE: "Hi!"
#       AIRFLOW_VAR_KUBERNETES_NAMESPACE: "{{ .Release.Namespace }}"

# Extra env 'items' that will be added to the definition of airflow containers
# a string is expected (templated).
# TODO: difference from `env`? This is a templated string. Probably should template `env` and remove this.
extraEnv: ~
# eg:
# extraEnv: |
#   - name: AIRFLOW__CORE__LOAD_EXAMPLES
#     value: 'True'

# Extra envFrom 'items' that will be added to the definition of airflow containers
# A string is expected (templated).
extraEnvFrom: ~
# eg:
# extraEnvFrom: |
#   - secretRef:
#       name: '{{ .Release.Name }}-airflow-connections'
#   - configMapRef:
#       name: '{{ .Release.Name }}-airflow-variables'

# Airflow database & redis config
data:
  # If secret names are provided, use those secrets
  # These secrets must be created manually, eg:
  #
  # kind: Secret
  # apiVersion: v1
  # metadata:
  #   name: custom-airflow-metadata-secret
  # type: Opaque
  # data:
  #   connection: base64_encoded_connection_string

  metadataSecretName: ~
  # When providing secret names and using the same database for metadata and
  # result backend, for Airflow < 2.4.0 it is necessary to create a separate
  # secret for result backend but with a db+ scheme prefix.
  # For Airflow >= 2.4.0 it is possible to not specify the secret again,
  # as Airflow will use sql_alchemy_conn with a db+ scheme prefix by default.
  resultBackendSecretName: ~
  brokerUrlSecretName: ~

  # Otherwise pass connection values in
  metadataConnection:
    user: postgres
    pass: postgres
    protocol: postgresql
    host: ~
    port: 5432
    db: postgres
    sslmode: disable
    # Add custom annotations to the metadata connection secret
    secretAnnotations: {}
  # resultBackendConnection defaults to the same database as metadataConnection
  resultBackendConnection: ~
  # Add custom annotations to the result backend connection secret
  resultBackendConnectionSecretAnnotations: {}
  # or, you can use a different database
  # resultBackendConnection:
  #   user: postgres
  #   pass: postgres
  #   protocol: postgresql
  #   host: ~
  #   port: 5432
  #   db: postgres
  #   sslmode: disable
  # Note: brokerUrl can only be set during install, not upgrade
  brokerUrl: ~
  # Add custom annotations to the broker url secret
  brokerUrlSecretAnnotations: {}

# Fernet key settings
# Note: fernetKey can only be set during install, not upgrade
fernetKey: ~
fernetKeySecretName: ~
# Add custom annotations to the fernet key secret
fernetKeySecretAnnotations: {}

# Flask secret key for Airflow Webserver: `[webserver] secret_key` in airflow.cfg
webserverSecretKey: ~
# Add custom annotations to the webserver secret
webserverSecretAnnotations: {}
webserverSecretKeySecretName: ~

# In order to use kerberos you need to create secret containing the keytab file
# The secret name should follow naming convention of the application where resources are
# name {{ .Release-name }}-<POSTFIX>. In case of the keytab file, the postfix is "kerberos-keytab"
# So if your release is named "my-release" the name of the secret should be "my-release-kerberos-keytab"
#
# The Keytab content should be available in the "kerberos.keytab" key of the secret.
#
#  apiVersion: v1
#  kind: Secret
#  data:
#    kerberos.keytab: <base64_encoded keytab file content>
#  type: Opaque
#
#
#  If you have such keytab file you can do it with similar
#
#  kubectl create secret generic {{ .Release.name }}-kerberos-keytab --from-file=kerberos.keytab
#
#
#  Alternatively, instead of manually creating the secret, it is possible to specify
#  kerberos.keytabBase64Content parameter. This parameter should contain base64 encoded keytab.
#

kerberos:
  enabled: false
  ccacheMountPath: /var/kerberos-ccache
  ccacheFileName: cache
  configPath: /etc/krb5.conf
  keytabBase64Content: ~
  keytabPath: /etc/airflow.keytab
  principal: airflow@FOO.COM
  reinitFrequency: 3600
  config: |
    # This is an example config showing how you can use templating and how "example" config
    # might look like. It works with the test kerberos server that we are using during integration
    # testing at Apache Airflow (see `scripts/ci/docker-compose/integration-kerberos.yml` but in
    # order to make it production-ready you must replace it with your own configuration that
    # Matches your kerberos deployment. Administrators of your Kerberos instance should
    # provide the right configuration.

    [logging]
    default = "FILE:{{ template "airflow_logs_no_quote" . }}/kerberos_libs.log"
    kdc = "FILE:{{ template "airflow_logs_no_quote" . }}/kerberos_kdc.log"
    admin_server = "FILE:{{ template "airflow_logs_no_quote" . }}/kadmind.log"

    [libdefaults]
    default_realm = FOO.COM
    ticket_lifetime = 10h
    renew_lifetime = 7d
    forwardable = true

    [realms]
    FOO.COM = {
      kdc = kdc-server.foo.com
      admin_server = admin_server.foo.com
    }

# Airflow Worker Config
workers:
  # Number of Airflow Celery workers
  replicas: 1

  # Max number of old Airflow Celery workers ReplicaSets to retain
  revisionHistoryLimit: ~

  # Command to use when running Airflow Celery workers and using pod-template-file (templated)
  command: ~
  # Args to use when running Airflow Celery workers (templated)
  args:
    - "bash"
    - "-c"
    # The format below is necessary to get `helm lint` happy
    - |-
      exec \
      airflow {{ semverCompare ">=2.0.0" .Values.airflowVersion | ternary "celery worker" "worker" }}

  # If the Airflow Celery worker stops responding for 5 minutes (5*60s)
  # kill the worker and let Kubernetes restart it
  livenessProbe:
    enabled: true
    initialDelaySeconds: 10
    timeoutSeconds: 20
    failureThreshold: 5
    periodSeconds: 60
    command: ~
  
  readinessProbe:
    enabled: false
    # initialDelaySeconds: 10
    # timeoutSeconds: 20
    # failureThreshold: 5
    # periodSeconds: 60
    # command: ~

  # Update Strategy when Airflow Celery worker is deployed as a StatefulSet
  updateStrategy: ~
  # Update Strategy when Airflow Celery worker is deployed as a Deployment
  strategy:
    rollingUpdate:
      maxSurge: "100%"
      maxUnavailable: "50%"

  # Allow relaxing ordering guarantees for Airflow Celery worker while preserving its uniqueness and identity
  # podManagementPolicy: Parallel

  # When not set, the values defined in the global securityContext will
  # be used in Airflow Celery workers and pod-template-file
  securityContext: {}
  #  runAsUser: 50000
  #  fsGroup: 0
  #  runAsGroup: 0

  # Detailed default security context for the
  # Airflow Celery workers and pod-template-file on container and pod level
  securityContexts:
    pod: {}
    container: {}

  # Container level Lifecycle Hooks definition for
  # Airflow Celery workers and pods created with pod-template-file
  containerLifecycleHooks: {}

  # Create ServiceAccount for Airflow Celery workers and pods created with pod-template-file
  serviceAccount:
    # default value is true
    # ref: https://kubernetes.io/docs/tasks/configure-pod-container/configure-service-account/
    automountServiceAccountToken: true
    # Specifies whether a ServiceAccount should be created
    create: true
    # The name of the ServiceAccount to use.
    # If not set and create is true, a name is generated using the release name
    name: ~

    # Annotations to add to worker kubernetes service account.
    annotations: {}

  # Allow KEDA autoscaling for Airflow Celery workers
  keda:
    enabled: false
    namespaceLabels: {}

    # How often KEDA polls the airflow DB to report new scale requests to the HPA
    pollingInterval: 5

    # How many seconds KEDA will wait before scaling to zero.
    # Note that HPA has a separate cooldown period for scale-downs
    cooldownPeriod: 30

    # Minimum number of Airflow Celery workers created by keda
    minReplicaCount: 0

    # Maximum number of Airflow Celery workers created by keda
    maxReplicaCount: 10

    # Specify HPA related options
    advanced: {}
    # horizontalPodAutoscalerConfig:
    #   behavior:
    #     scaleDown:
    #       stabilizationWindowSeconds: 300
    #       policies:
    #         - type: Percent
    #           value: 100
    #           periodSeconds: 15

    # Query to use for KEDA autoscaling. Must return a single integer.
    query: >-
      SELECT ceil(COUNT(*)::decimal / {{ .Values.config.celery.worker_concurrency }})
      FROM task_instance
      WHERE (state='running' OR state='queued')
      {{- if or (contains "CeleryKubernetesExecutor" .Values.executor)
      (contains "KubernetesExecutor" .Values.executor) }}
      AND queue != '{{ .Values.config.celery_kubernetes_executor.kubernetes_queue }}'
      {{- end }}

    # Weather to use PGBouncer to connect to the database or not when it is enabled
    # This configuration will be ignored if PGBouncer is not enabled
    usePgbouncer: true

  # Allow HPA for Airflow Celery workers (KEDA must be disabled)
  hpa:
    enabled: false

    # Minimum number of Airflow Celery workers created by HPA
    minReplicaCount: 0

    # Maximum number of Airflow Celery workers created by HPA
    maxReplicaCount: 5

    # Specifications for which to use to calculate the desired replica count
    metrics:
      - type: Resource
        resource:
          name: cpu
          target:
            type: Utilization
            averageUtilization: 80

    # Scaling behavior of the target in both Up and Down directions
    behavior: {}

  # Persistence volume configuration for Airflow Celery workers
  persistence:
    # Enable persistent volumes
    enabled: true

    # This policy determines whether PVCs should be deleted when StatefulSet is scaled down or removed
    persistentVolumeClaimRetentionPolicy: ~
    # persistentVolumeClaimRetentionPolicy:
    #   whenDeleted: Delete
    #   whenScaled: Delete

    # Volume size for Airflow Celery worker StatefulSet
    size: 100Gi

    # If using a custom storageClass, pass name ref to all StatefulSets here
    storageClassName:

    # Execute init container to chown log directory.
    # This is currently only needed in kind, due to usage
    # of local-path provisioner.
    fixPermissions: false

    # Annotations to add to Airflow Celery worker volumes
    annotations: {}

    # Detailed default security context for persistence on container level
    securityContexts:
      container: {}

    # Container level lifecycle hooks
    containerLifecycleHooks: {}

  # Kerberos sidecar configuration for Airflow Celery workers and pods created with pod-template-file
  kerberosSidecar:
    # Enable kerberos sidecar
    enabled: false

    resources: {}
    #  limits:
    #   cpu: 100m
    #   memory: 128Mi
    #  requests:
    #   cpu: 100m
    #   memory: 128Mi

    # Detailed default security context for kerberos sidecar on container level
    securityContexts:
      container: {}

    # Container level lifecycle hooks
    containerLifecycleHooks: {}

  # Kerberos init container configuration for Airflow Celery workers and pods created with pod-template-file
  kerberosInitContainer:
    # Enable kerberos init container
    enabled: false
    resources: {}
    #  limits:
    #   cpu: 100m
    #   memory: 128Mi
    #  requests:
    #   cpu: 100m
    #   memory: 128Mi

  # Resource configuration for Airflow Celery workers and pods created with pod-template-file
  resources: {}
  #  limits:
  #   cpu: 100m
  #   memory: 128Mi
  #  requests:
  #   cpu: 100m
  #   memory: 128Mi

  # Grace period for tasks to finish after SIGTERM is sent from kubernetes.
  # It is used by Airflow Celery workers and pod-template-file.
  terminationGracePeriodSeconds: 600

  # This setting tells kubernetes that its ok to evict when it wants to scale a node down.
  # It is used by Airflow Celery workers and pod-template-file.
  safeToEvict: false

  # Launch additional containers into Airflow Celery worker
  # and pods created with pod-template-file (templated).
  # Note: If used with KubernetesExecutor, you are responsible for signaling sidecars to exit when the main
  # container finishes so Airflow can continue the worker shutdown process!
  extraContainers: []
  # Add additional init containers into Airflow Celery workers
  # and pods created with pod-template-file (templated).
  extraInitContainers: []

  # Additional volumes and volume mounts attached to the
  # Airflow Celery workers and pods created with pod-template-file
  extraVolumes: []
  extraVolumeMounts: []
  # Mount additional volumes into workers pods. It can be templated like in the following example:
  #   extraVolumes:
  #     - name: my-templated-extra-volume
  #       secret:
  #          secretName: '{{ include "my_secret_template" . }}'
  #          defaultMode: 0640
  #          optional: true
  #
  #   extraVolumeMounts:
  #     - name: my-templated-extra-volume
  #       mountPath: "{{ .Values.my_custom_path }}"
  #       readOnly: true

  # Expose additional ports of Airflow Celery workers. These can be used for additional metric collection.
  extraPorts: []

  # Select certain nodes for Airflow Celery worker pods and pods created with pod-template-file
  nodeSelector: {}
  runtimeClassName: ~
  priorityClassName: ~
  affinity: {}
  # Default Airflow Celery worker affinity is:
  #  podAntiAffinity:
  #    preferredDuringSchedulingIgnoredDuringExecution:
  #    - podAffinityTerm:
  #        labelSelector:
  #          matchLabels:
  #            component: worker
  #        topologyKey: kubernetes.io/hostname
  #      weight: 100
  tolerations: []
  topologySpreadConstraints: []
  # hostAliases to use in Airflow Celery worker pods and pods created with pod-template-file
  # See:
  # https://kubernetes.io/docs/concepts/services-networking/add-entries-to-pod-etc-hosts-with-host-aliases/
  hostAliases: []
  # - ip: "127.0.0.2"
  #   hostnames:
  #   - "test.hostname.one"
  # - ip: "127.0.0.3"
  #   hostnames:
  #   - "test.hostname.two"

  # Annotations for the Airflow Celery worker resource
  annotations: {}

  # Pod annotations for the Airflow Celery workers and pods created with pod-template-file
  podAnnotations: {}

  # Labels specific to Airflow Celery workers objects and pods created with pod-template-file
  labels: {}

  # Log groomer configuration for Airflow Celery workers
  logGroomerSidecar:
    # Whether to deploy the Airflow Celery worker log groomer sidecar
    enabled: true

    # Command to use when running the Airflow Celery worker log groomer sidecar (templated)
    command: ~

    # Args to use when running the Airflow Celery worker log groomer sidecar (templated)
    args: ["bash", "/clean-logs"]

    # Number of days to retain logs
    retentionDays: 15

    # Frequency to attempt to groom logs (in minutes)
    frequencyMinutes: 15

    resources: {}
    #  limits:
    #   cpu: 100m
    #   memory: 128Mi
    #  requests:
    #   cpu: 100m
    #   memory: 128Mi

    # Detailed default security context for logGroomerSidecar for container level
    securityContexts:
      container: {}
    env: []

    env: []

  # Configuration of wait-for-airflow-migration init container for Airflow Celery workers
  waitForMigrations:
    # Whether to create init container to wait for db migrations
    enabled: true

    env: []

    # Detailed default security context for wait-for-airflow-migrations container
    securityContexts:
      container: {}

  # Additional env variable configuration for Airflow Celery workers and pods created with pod-template-file
  env: []

  # Additional volume claim templates for Airflow Celery workers
  volumeClaimTemplates: []
  # Comment out the above and uncomment the section below to enable it.
  # Make sure to mount it under extraVolumeMounts.
  # volumeClaimTemplates:
  #   - metadata:
  #       name: data-volume-1
  #     spec:
  #       storageClassName: "storage-class-1"
  #       accessModes:
  #         - "ReadWriteOnce"
  #       resources:
  #         requests:
  #           storage: "10Gi"
  #   - metadata:
  #       name: data-volume-2
  #     spec:
  #       storageClassName: "storage-class-2"
  #       accessModes:
  #         - "ReadWriteOnce"
  #       resources:
  #         requests:
  #           storage: "20Gi"

# Airflow scheduler settings
scheduler:
  enabled: true
  #  hostAliases for the scheduler pod
  hostAliases: []
  #  - ip: "127.0.0.1"
  #    hostnames:
  #      - "foo.local"
  #  - ip: "10.1.2.3"
  #    hostnames:
  #      - "foo.remote"

  # If the scheduler stops heartbeating for 5 minutes (5*60s) kill the
  # scheduler and let Kubernetes restart it
  livenessProbe:
    initialDelaySeconds: 10
    timeoutSeconds: 20
    failureThreshold: 5
    periodSeconds: 60
    command: ~

  # Wait for at most 1 minute (6*10s) for the scheduler container to startup.
  # livenessProbe kicks in after the first successful startupProbe
  startupProbe:
    initialDelaySeconds: 0
    failureThreshold: 6
    periodSeconds: 10
    timeoutSeconds: 20
    command: ~

  # Airflow 2.0 allows users to run multiple schedulers,
  # However this feature is only recommended for MySQL 8+ and Postgres
  replicas: 1
  # Max number of old replicasets to retain
  revisionHistoryLimit: ~

  # Command to use when running the Airflow scheduler (templated).
  command: ~
  # Args to use when running the Airflow scheduler (templated).
  args: ["bash", "-c", "exec airflow scheduler"]

  # Update Strategy when scheduler is deployed as a StatefulSet
  # (when using LocalExecutor and workers.persistence)
  updateStrategy: ~
  # Update Strategy when scheduler is deployed as a Deployment
  # (when not using LocalExecutor and workers.persistence)
  strategy: ~

  # When not set, the values defined in the global securityContext will be used
  # (deprecated, use `securityContexts` instead)
  securityContext: {}
  #  runAsUser: 50000
  #  fsGroup: 0
  #  runAsGroup: 0

  # Detailed default security context for scheduler deployments for container and pod level
  securityContexts:
    pod: {}
    container: {}

  # container level lifecycle hooks
  containerLifecycleHooks: {}

  # Grace period for tasks to finish after SIGTERM is sent from kubernetes
  terminationGracePeriodSeconds: 10

  # Create ServiceAccount
  serviceAccount:
    # only affect CeleryExecutor, default value is true
    # ref: https://kubernetes.io/docs/tasks/configure-pod-container/configure-service-account/
    automountServiceAccountToken: true
    # Specifies whether a ServiceAccount should be created
    create: true
    # The name of the ServiceAccount to use.
    # If not set and create is true, a name is generated using the release name
    name: ~

    # Annotations to add to scheduler kubernetes service account.
    annotations: {}

  # Scheduler pod disruption budget
  podDisruptionBudget:
    enabled: false

    # PDB configuration
    config:
      # minAvailable and maxUnavailable are mutually exclusive
      maxUnavailable: 1
      # minAvailable: 1

  resources: {}
  #  limits:
  #   cpu: 100m
  #   memory: 128Mi
  #  requests:
  #   cpu: 100m
  #   memory: 128Mi

  # This setting tells kubernetes that its ok to evict
  # when it wants to scale a node down.
  safeToEvict: true

  # Launch additional containers into scheduler (templated).
  extraContainers: []
  # Add additional init containers into scheduler (templated).
  extraInitContainers: []

  # Mount additional volumes into scheduler. It can be templated like in the following example:
  #   extraVolumes:
  #     - name: my-templated-extra-volume
  #       secret:
  #          secretName: '{{ include "my_secret_template" . }}'
  #          defaultMode: 0640
  #          optional: true
  #
  #   extraVolumeMounts:
  #     - name: my-templated-extra-volume
  #       mountPath: "{{ .Values.my_custom_path }}"
  #       readOnly: true
  extraVolumes: []
  extraVolumeMounts: []

  # Select certain nodes for airflow scheduler pods.
  nodeSelector: {}
  affinity: {}
  # default scheduler affinity is:
  #  podAntiAffinity:
  #    preferredDuringSchedulingIgnoredDuringExecution:
  #    - podAffinityTerm:
  #        labelSelector:
  #          matchLabels:
  #            component: scheduler
  #        topologyKey: kubernetes.io/hostname
  #      weight: 100
  tolerations: []
  topologySpreadConstraints: []

  priorityClassName: ~

  # annotations for scheduler deployment
  annotations: {}

  podAnnotations: {}

  # Labels specific to scheduler objects and pods
  labels: {}

  logGroomerSidecar:
    # Whether to deploy the Airflow scheduler log groomer sidecar.
    enabled: true
    # Command to use when running the Airflow scheduler log groomer sidecar (templated).
    command: ~
    # Args to use when running the Airflow scheduler log groomer sidecar (templated).
    args: ["bash", "/clean-logs"]
    # Number of days to retain logs
    retentionDays: 15
    # frequency to attempt to groom logs, in minutes
    frequencyMinutes: 15
    resources: {}
    #  limits:
    #   cpu: 100m
    #   memory: 128Mi
    #  requests:
    #   cpu: 100m
    #   memory: 128Mi
    # Detailed default security context for logGroomerSidecar for container level
    securityContexts:
      container: {}
    # container level lifecycle hooks
    containerLifecycleHooks: {}
    env: []
<<<<<<< HEAD
    #  Liveness probe configuration for log groomer sidecar
    livenessProbe:
      enabled: false
      # initialDelaySeconds: 10
      # timeoutSeconds: 20
      # failureThreshold: 5
      # periodSeconds: 60
      # exec:
      #   command:
      #     - sh
      #     - -c
      #     - "test -f /clean-logs && grep -q 'AIRFLOW__LOG_RETENTION_DAYS' /clean-logs"
    
    readinessProbe:
      enabled: false
      # initialDelaySeconds: 10
      # timeoutSeconds: 20
      # failureThreshold: 5
      # periodSeconds: 60
      # exec:
      #   command:
      #     - sh
      #     - -c
      #     - "test -f /clean-logs && grep -q 'AIRFLOW__LOG_RETENTION_DAYS' /clean-logs"
=======
>>>>>>> e944b15a

  waitForMigrations:
    # Whether to create init container to wait for db migrations
    enabled: true
    env: []
    # Detailed default security context for waitForMigrations for container level
    securityContexts:
      container: {}

  env: []

# Airflow create user job settings
createUserJob:
  # Limit the lifetime of the job object after it finished execution.
  ttlSecondsAfterFinished: 300
  # Command to use when running the create user job (templated).
  command: ~
  # Args to use when running the create user job (templated).
  args:
    - "bash"
    - "-c"
    # The format below is necessary to get `helm lint` happy
    - |-
      exec \
      airflow {{ semverCompare ">=2.0.0" .Values.airflowVersion | ternary "users create" "create_user" }} "$@"
    - --
    - "-r"
    - "{{ .Values.webserver.defaultUser.role }}"
    - "-u"
    - "{{ .Values.webserver.defaultUser.username }}"
    - "-e"
    - "{{ .Values.webserver.defaultUser.email }}"
    - "-f"
    - "{{ .Values.webserver.defaultUser.firstName }}"
    - "-l"
    - "{{ .Values.webserver.defaultUser.lastName }}"
    - "-p"
    - "{{ .Values.webserver.defaultUser.password }}"

  # Annotations on the create user job pod
  annotations: {}
  # jobAnnotations are annotations on the create user job
  jobAnnotations: {}

  # Labels specific to createUserJob objects and pods
  labels: {}

  # When not set, the values defined in the global securityContext will be used
  securityContext: {}
  #  runAsUser: 50000
  #  fsGroup: 0
  #  runAsGroup: 0

  # Detailed default security context for createUserJob for container and pod level
  securityContexts:
    pod: {}
    container: {}

  # container level lifecycle hooks
  containerLifecycleHooks: {}

  # Create ServiceAccount
  serviceAccount:
    # default value is true
    # ref: https://kubernetes.io/docs/tasks/configure-pod-container/configure-service-account/
    automountServiceAccountToken: true
    # Specifies whether a ServiceAccount should be created
    create: true
    # The name of the ServiceAccount to use.
    # If not set and create is true, a name is generated using the release name
    name: ~

    # Annotations to add to create user kubernetes service account.
    annotations: {}

  # Launch additional containers into user creation job
  extraContainers: []

  # Add additional init containers into user creation job (templated).
  extraInitContainers: []

  # Mount additional volumes into user creation job. It can be templated like in the following example:
  #   extraVolumes:
  #     - name: my-templated-extra-volume
  #       secret:
  #          secretName: '{{ include "my_secret_template" . }}'
  #          defaultMode: 0640
  #          optional: true
  #
  #   extraVolumeMounts:
  #     - name: my-templated-extra-volume
  #       mountPath: "{{ .Values.my_custom_path }}"
  #       readOnly: true
  extraVolumes: []
  extraVolumeMounts: []

  nodeSelector: {}
  affinity: {}
  tolerations: []
  topologySpreadConstraints: []
  priorityClassName: ~
  # In case you need to disable the helm hooks that create the jobs after install.
  # Disable this if you are using ArgoCD for example
  useHelmHooks: true
  applyCustomEnv: true

  env: []

  resources: {}
  #  limits:
  #   cpu: 100m
  #   memory: 128Mi
  #  requests:
  #   cpu: 100m
  #   memory: 128Mi

# Airflow database migration job settings
migrateDatabaseJob:
  enabled: true
  # Limit the lifetime of the job object after it finished execution.
  ttlSecondsAfterFinished: 300
  # Command to use when running the migrate database job (templated).
  command: ~
  # Args to use when running the migrate database job (templated).
  args:
    - "bash"
    - "-c"
    - >-
      exec \

      airflow {{ semverCompare ">=2.7.0" .Values.airflowVersion
      | ternary "db migrate" (semverCompare ">=2.0.0" .Values.airflowVersion
      | ternary "db upgrade" "upgradedb") }}

  # Annotations on the database migration pod
  annotations: {}
  # jobAnnotations are annotations on the database migration job
  jobAnnotations: {}

  # Labels specific to migrate database job objects and pods
  labels: {}

  # When not set, the values defined in the global securityContext will be used
  securityContext: {}
  #  runAsUser: 50000
  #  fsGroup: 0
  #  runAsGroup: 0

  # Detailed default security context for migrateDatabaseJob for container and pod level
  securityContexts:
    pod: {}
    container: {}

  # container level lifecycle hooks
  containerLifecycleHooks: {}

  # Create ServiceAccount
  serviceAccount:
    # default value is true
    # ref: https://kubernetes.io/docs/tasks/configure-pod-container/configure-service-account/
    automountServiceAccountToken: true
    # Specifies whether a ServiceAccount should be created
    create: true
    # The name of the ServiceAccount to use.
    # If not set and create is true, a name is generated using the release name
    name: ~

    # Annotations to add to migrate database job kubernetes service account.
    annotations: {}

  resources: {}
  #  limits:
  #   cpu: 100m
  #   memory: 128Mi
  #  requests:
  #   cpu: 100m
  #   memory: 128Mi

  # Launch additional containers into database migration job
  extraContainers: []

  # Add additional init containers into migrate database job (templated).
  extraInitContainers: []

  # Mount additional volumes into database migration job. It can be templated like in the following example:
  #   extraVolumes:
  #     - name: my-templated-extra-volume
  #       secret:
  #          secretName: '{{ include "my_secret_template" . }}'
  #          defaultMode: 0640
  #          optional: true
  #
  #   extraVolumeMounts:
  #     - name: my-templated-extra-volume
  #       mountPath: "{{ .Values.my_custom_path }}"
  #       readOnly: true
  extraVolumes: []
  extraVolumeMounts: []

  nodeSelector: {}
  affinity: {}
  tolerations: []
  topologySpreadConstraints: []
  priorityClassName: ~
  # In case you need to disable the helm hooks that create the jobs after install.
  # Disable this if you are using ArgoCD for example
  useHelmHooks: true
  applyCustomEnv: true
  env: []

apiServer:

  # Number of Airflow API servers in the deployment
  replicas: 1
  # Max number of old replicasets to retain
  revisionHistoryLimit: ~

  # Labels specific to Airflow API server objects and pods
  labels: {}

  # Command to use when running the Airflow API server (templated).
  command: ~
  # Args to use when running the Airflow API server (templated).
  args: ["bash", "-c", "exec airflow api-server"]
  allowPodLogReading: true
  env: []
  serviceAccount:
    # default value is true
    # ref: https://kubernetes.io/docs/tasks/configure-pod-container/configure-service-account/
    automountServiceAccountToken: true
    # Specifies whether a ServiceAccount should be created
    create: true
    # The name of the ServiceAccount to use.
    # If not set and create is true, a name is generated using the release name
    name: ~

    # Annotations to add to Airflow API server kubernetes service account.
    annotations: {}
  service:
    type: ClusterIP
    ## service annotations
    annotations: {}
    ports:
      - name: api-server
        port: "{{ .Values.ports.apiServer }}"

    loadBalancerIP: ~
    ## Limit load balancer source ips to list of CIDRs
    # loadBalancerSourceRanges:
    #   - "10.123.0.0/16"
    loadBalancerSourceRanges: []

  podDisruptionBudget:
    enabled: false

    # PDB configuration
    config:
      # minAvailable and maxUnavailable are mutually exclusive
      maxUnavailable: 1
      # minAvailable: 1

  # Allow overriding Update Strategy for API server
  strategy: ~

  # Detailed default security contexts for Airflow API server deployments for container and pod level
  securityContexts:
    pod: {}
    container: {}

  # container level lifecycle hooks
  containerLifecycleHooks: {}

  waitForMigrations:
    # Whether to create init container to wait for db migrations
    enabled: true
    env: []
    # Detailed default security context for waitForMigrations for container level
    securityContexts:
      container: {}

  # Launch additional containers into the Airflow API server pods.
  extraContainers: []
  # Add additional init containers into API server (templated).
  extraInitContainers: []

  # Mount additional volumes into API server. It can be templated like in the following example:
  #   extraVolumes:
  #     - name: my-templated-extra-volume
  #       secret:
  #          secretName: '{{ include "my_secret_template" . }}'
  #          defaultMode: 0640
  #          optional: true
  #
  #   extraVolumeMounts:
  #     - name: my-templated-extra-volume
  #       mountPath: "{{ .Values.my_custom_path }}"
  #       readOnly: true
  extraVolumes: []
  extraVolumeMounts: []

  # Select certain nodes for Airflow API server pods.
  nodeSelector: {}
  affinity: {}
  tolerations: []
  topologySpreadConstraints: []

  priorityClassName: ~

  #  hostAliases for API server pod
  hostAliases: []

  # annotations for Airflow API server deployment
  annotations: {}

  podAnnotations: {}

  networkPolicy:
    ingress:
      # Peers for Airflow API server NetworkPolicy ingress
      from: []
      # Ports for Airflow API server NetworkPolicy ingress (if `from` is set)
      ports:
        - port: "{{ .Values.ports.apiServer }}"

  resources: {}
  #   limits:
  #     cpu: 100m
  #     memory: 128Mi
  #   requests:
  #     cpu: 100m
  #     memory: 128Mi

  # Add custom annotations to the apiServer configmap
  configMapAnnotations: {}

  # This string (templated) will be mounted into the Airflow API Server
  # as a custom webserver_config.py. You can bake a webserver_config.py in to
  # your image instead or specify a configmap containing the
  # webserver_config.py.
  apiServerConfig: ~
  # apiServerConfig: |
  #   from airflow import configuration as conf

  #   # The SQLAlchemy connection string.
  #   SQLALCHEMY_DATABASE_URI = conf.get('database', 'SQL_ALCHEMY_CONN')

  #   # Flask-WTF flag for CSRF
  #   CSRF_ENABLED = True
  apiServerConfigConfigMapName: ~

  livenessProbe:
    initialDelaySeconds: 15
    timeoutSeconds: 5
    failureThreshold: 5
    periodSeconds: 10
    scheme: HTTP

  readinessProbe:
    initialDelaySeconds: 15
    timeoutSeconds: 5
    failureThreshold: 5
    periodSeconds: 10
    scheme: HTTP

  startupProbe:
    initialDelaySeconds: 0
    timeoutSeconds: 20
    failureThreshold: 6
    periodSeconds: 10
    scheme: HTTP

# Airflow webserver settings
webserver:
  enabled: true
  # Add custom annotations to the webserver configmap
  configMapAnnotations: {}
  #  hostAliases for the webserver pod
  hostAliases: []
  #  - ip: "127.0.0.1"
  #    hostnames:
  #      - "foo.local"
  #  - ip: "10.1.2.3"
  #    hostnames:
  #      - "foo.remote"
  allowPodLogReading: true
  livenessProbe:
    initialDelaySeconds: 15
    timeoutSeconds: 5
    failureThreshold: 5
    periodSeconds: 10
    scheme: HTTP

  readinessProbe:
    initialDelaySeconds: 15
    timeoutSeconds: 5
    failureThreshold: 5
    periodSeconds: 10
    scheme: HTTP

  # Wait for at most 1 minute (6*10s) for the webserver container to startup.
  # livenessProbe kicks in after the first successful startupProbe
  startupProbe:
    initialDelaySeconds: 0
    timeoutSeconds: 20
    failureThreshold: 6
    periodSeconds: 10
    scheme: HTTP

  # Number of webservers
  replicas: 1
  # Max number of old replicasets to retain
  revisionHistoryLimit: ~

  # Command to use when running the Airflow webserver (templated).
  command: ~
  # Args to use when running the Airflow webserver (templated).
  args: ["bash", "-c", "exec airflow webserver"]

  # Grace period for webserver to finish after SIGTERM is sent from kubernetes
  terminationGracePeriodSeconds: 30

  # Allow HPA
  hpa:
    enabled: false

    # Minimum number of webservers created by HPA
    minReplicaCount: 1

    # Maximum number of webservers created by HPA
    maxReplicaCount: 5

    # Specifications for which to use to calculate the desired replica count
    metrics:
      - type: Resource
        resource:
          name: cpu
          target:
            type: Utilization
            averageUtilization: 80

    # Scaling behavior of the target in both Up and Down directions
    behavior: {}


  # Create ServiceAccount
  serviceAccount:
    # default value is true
    # ref: https://kubernetes.io/docs/tasks/configure-pod-container/configure-service-account/
    automountServiceAccountToken: true
    # Specifies whether a ServiceAccount should be created
    create: true
    # The name of the ServiceAccount to use.
    # If not set and create is true, a name is generated using the release name
    name: ~

    # Annotations to add to webserver kubernetes service account.
    annotations: {}

  # Webserver pod disruption budget
  podDisruptionBudget:
    enabled: false

    # PDB configuration
    config:
      # minAvailable and maxUnavailable are mutually exclusive
      maxUnavailable: 1
      # minAvailable: 1

  # Allow overriding Update Strategy for Webserver
  strategy: ~

  # When not set, the values defined in the global securityContext will be used
  # (deprecated, use `securityContexts` instead)
  securityContext: {}
  #  runAsUser: 50000
  #  fsGroup: 0
  #  runAsGroup: 0

  # Detailed default security contexts for webserver deployments for container and pod level
  securityContexts:
    pod: {}
    container: {}

  # container level lifecycle hooks
  containerLifecycleHooks: {}

  # Additional network policies as needed (Deprecated - renamed to `webserver.networkPolicy.ingress.from`)
  extraNetworkPolicies: []
  networkPolicy:
    ingress:
      # Peers for webserver NetworkPolicy ingress
      from: []
      # Ports for webserver NetworkPolicy ingress (if `from` is set)
      ports:
        - port: "{{ .Values.ports.airflowUI }}"

  resources: {}
  #   limits:
  #     cpu: 100m
  #     memory: 128Mi
  #   requests:
  #     cpu: 100m
  #     memory: 128Mi

  # Create initial user.
  defaultUser:
    enabled: true
    role: Admin
    username: admin
    email: admin@example.com
    firstName: admin
    lastName: user
    password: admin

  # Launch additional containers into webserver (templated).
  extraContainers: []
  # Add additional init containers into webserver (templated).
  extraInitContainers: []

  # Mount additional volumes into webserver. It can be templated like in the following example:
  #   extraVolumes:
  #     - name: my-templated-extra-volume
  #       secret:
  #          secretName: '{{ include "my_secret_template" . }}'
  #          defaultMode: 0640
  #          optional: true
  #
  #   extraVolumeMounts:
  #     - name: my-templated-extra-volume
  #       mountPath: "{{ .Values.my_custom_path }}"
  #       readOnly: true
  extraVolumes: []
  extraVolumeMounts: []

  # This string (templated) will be mounted into the Airflow Webserver
  # as a custom webserver_config.py. You can bake a webserver_config.py in to
  # your image instead or specify a configmap containing the
  # webserver_config.py.
  webserverConfig: ~
  # webserverConfig: |
  #   from airflow import configuration as conf

  #   # The SQLAlchemy connection string.
  #   SQLALCHEMY_DATABASE_URI = conf.get('database', 'SQL_ALCHEMY_CONN')

  #   # Flask-WTF flag for CSRF
  #   CSRF_ENABLED = True
  webserverConfigConfigMapName: ~

  service:
    type: ClusterIP
    ## service annotations
    annotations: {}
    ports:
      - name: airflow-ui
        port: "{{ .Values.ports.airflowUI }}"
    # To change the port used to access the webserver:
    # ports:
    #   - name: airflow-ui
    #     port: 80
    #     targetPort: airflow-ui
    # To only expose a sidecar, not the webserver directly:
    # ports:
    #   - name: only_sidecar
    #     port: 80
    #     targetPort: 8888
    # If you have a public IP, set NodePort to set an external port.
    # Service type must be 'NodePort':
    # ports:
    #   - name: airflow-ui
    #     port: 8080
    #     targetPort: 8080
    #     nodePort: 31151
    loadBalancerIP: ~
    ## Limit load balancer source ips to list of CIDRs
    # loadBalancerSourceRanges:
    #   - "10.123.0.0/16"
    loadBalancerSourceRanges: []

  # Select certain nodes for airflow webserver pods.
  nodeSelector: {}
  priorityClassName: ~
  affinity: {}
  # default webserver affinity is:
  #  podAntiAffinity:
  #    preferredDuringSchedulingIgnoredDuringExecution:
  #    - podAffinityTerm:
  #        labelSelector:
  #          matchLabels:
  #            component: webserver
  #        topologyKey: kubernetes.io/hostname
  #      weight: 100
  tolerations: []
  topologySpreadConstraints: []

  # annotations for webserver deployment
  annotations: {}

  podAnnotations: {}

  # Labels specific webserver app
  labels: {}

  waitForMigrations:
    # Whether to create init container to wait for db migrations
    enabled: true
    env: []
    # Detailed default security context for waitForMigrations for container level
    securityContexts:
      container: {}

  env: []

# Airflow Triggerer Config
triggerer:
  enabled: true
  # Number of airflow triggerers in the deployment
  replicas: 1
  # Max number of old replicasets to retain
  revisionHistoryLimit: ~

  # Command to use when running Airflow triggerers (templated).
  command: ~
  # Args to use when running Airflow triggerer (templated).
  args: ["bash", "-c", "exec airflow triggerer"]

  # Update Strategy when triggerer is deployed as a StatefulSet
  updateStrategy: ~
  # Update Strategy when triggerer is deployed as a Deployment
  strategy:
    rollingUpdate:
      maxSurge: "100%"
      maxUnavailable: "50%"

  # If the triggerer stops heartbeating for 5 minutes (5*60s) kill the
  # triggerer and let Kubernetes restart it
  livenessProbe:
    initialDelaySeconds: 10
    timeoutSeconds: 20
    failureThreshold: 5
    periodSeconds: 60
    command: ~

  # Create ServiceAccount
  serviceAccount:
    # default value is true
    # ref: https://kubernetes.io/docs/tasks/configure-pod-container/configure-service-account/
    automountServiceAccountToken: true
    # Specifies whether a ServiceAccount should be created
    create: true
    # The name of the ServiceAccount to use.
    # If not set and create is true, a name is generated using the release name
    name: ~

    # Annotations to add to triggerer kubernetes service account.
    annotations: {}

  # When not set, the values defined in the global securityContext will be used
  securityContext: {}
  #  runAsUser: 50000
  #  fsGroup: 0
  #  runAsGroup: 0

  # Detailed default security context for triggerer for container and pod level
  securityContexts:
    pod: {}
    container: {}

  # container level lifecycle hooks
  containerLifecycleHooks: {}

  persistence:
    # Enable persistent volumes
    enabled: true
    # This policy determines whether PVCs should be deleted when StatefulSet is scaled down or removed.
    persistentVolumeClaimRetentionPolicy: ~
    # Volume size for triggerer StatefulSet
    size: 100Gi
    # If using a custom storageClass, pass name ref to all statefulSets here
    storageClassName:
    # Execute init container to chown log directory.
    # This is currently only needed in kind, due to usage
    # of local-path provisioner.
    fixPermissions: false
    # Annotations to add to triggerer volumes
    annotations: {}

  resources: {}
  #  limits:
  #   cpu: 100m
  #   memory: 128Mi
  #  requests:
  #   cpu: 100m
  #   memory: 128Mi

  # Grace period for triggerer to finish after SIGTERM is sent from kubernetes
  terminationGracePeriodSeconds: 60

  # This setting tells kubernetes that its ok to evict
  # when it wants to scale a node down.
  safeToEvict: true

  # Launch additional containers into triggerer (templated).
  extraContainers: []
  # Add additional init containers into triggerers (templated).
  extraInitContainers: []

  # Mount additional volumes into triggerer. It can be templated like in the following example:
  #   extraVolumes:
  #     - name: my-templated-extra-volume
  #       secret:
  #          secretName: '{{ include "my_secret_template" . }}'
  #          defaultMode: 0640
  #          optional: true
  #
  #   extraVolumeMounts:
  #     - name: my-templated-extra-volume
  #       mountPath: "{{ .Values.my_custom_path }}"
  #       readOnly: true
  extraVolumes: []
  extraVolumeMounts: []

  # Select certain nodes for airflow triggerer pods.
  nodeSelector: {}
  affinity: {}
  # default triggerer affinity is:
  #  podAntiAffinity:
  #    preferredDuringSchedulingIgnoredDuringExecution:
  #    - podAffinityTerm:
  #        labelSelector:
  #          matchLabels:
  #            component: triggerer
  #        topologyKey: kubernetes.io/hostname
  #      weight: 100
  tolerations: []
  topologySpreadConstraints: []

  #  hostAliases for the triggerer pod
  hostAliases: []
  #  - ip: "127.0.0.1"
  #    hostnames:
  #      - "foo.local"
  #  - ip: "10.1.2.3"
  #    hostnames:
  #      - "foo.remote"

  priorityClassName: ~

  # annotations for the triggerer deployment
  annotations: {}

  podAnnotations: {}

  # Labels specific to triggerer objects and pods
  labels: {}

  logGroomerSidecar:
    # Whether to deploy the Airflow triggerer log groomer sidecar.
    enabled: true
    # Command to use when running the Airflow triggerer log groomer sidecar (templated).
    command: ~
    # Args to use when running the Airflow triggerer log groomer sidecar (templated).
    args: ["bash", "/clean-logs"]
    # Number of days to retain logs
    retentionDays: 15
    # frequency to attempt to groom logs, in minutes
    frequencyMinutes: 15
    resources: {}
    #  limits:
    #   cpu: 100m
    #   memory: 128Mi
    #  requests:
    #   cpu: 100m
    #   memory: 128Mi
    # Detailed default security context for logGroomerSidecar for container level
    securityContexts:
      container: {}
    livenessProbe:
      enabled: false
      # initialDelaySeconds: 10
      # timeoutSeconds: 20
      # failureThreshold: 5
      # periodSeconds: 60
      # exec:
      #   command:
      #     - sh
      #     - -c
      #     - "test -f /clean-logs && grep -q 'AIRFLOW__LOG_RETENTION_DAYS' /clean-logs"
    readinessProbe: 
      enabled: false
      # initialDelaySeconds: 10
      # timeoutSeconds: 20
      # failureThreshold: 5
      # periodSeconds: 60
      # exec:
      #   command:
      #     - sh
      #     - -c
      #     - "test -f /clean-logs && grep -q 'AIRFLOW__LOG_RETENTION_DAYS' /clean-logs"

    # container level lifecycle hooks
    containerLifecycleHooks: {}

    env: []

  waitForMigrations:
    # Whether to create init container to wait for db migrations
    enabled: true
    env: []
    # Detailed default security context for waitForMigrations for container level
    securityContexts:
      container: {}

  env: []

  # Allow KEDA autoscaling.
  keda:
    enabled: false
    namespaceLabels: {}

    # How often KEDA polls the airflow DB to report new scale requests to the HPA
    pollingInterval: 5

    # How many seconds KEDA will wait before scaling to zero.
    # Note that HPA has a separate cooldown period for scale-downs
    cooldownPeriod: 30

    # Minimum number of triggerers created by keda
    minReplicaCount: 0

    # Maximum number of triggerers created by keda
    maxReplicaCount: 10

    # Specify HPA related options
    advanced: {}
    # horizontalPodAutoscalerConfig:
    #   behavior:
    #     scaleDown:
    #       stabilizationWindowSeconds: 300
    #       policies:
    #         - type: Percent
    #           value: 100
    #           periodSeconds: 15

    # Query to use for KEDA autoscaling. Must return a single integer.
    query: >-
      SELECT ceil(COUNT(*)::decimal / {{ include "triggerer.capacity" . }})
      FROM trigger

    # Whether to use PGBouncer to connect to the database or not when it is enabled
    # This configuration will be ignored if PGBouncer is not enabled
    usePgbouncer: false

# Airflow Dag Processor Config
dagProcessor:
  enabled: ~
  # Number of airflow dag processors in the deployment
  replicas: 1
  # Max number of old replicasets to retain
  revisionHistoryLimit: ~

  # Command to use when running Airflow dag processors (templated).
  command: ~
  # Args to use when running Airflow dag processor (templated).
  args: ["bash", "-c", "exec airflow dag-processor"]

  # Update Strategy for dag processors
  strategy:
    rollingUpdate:
      maxSurge: "100%"
      maxUnavailable: "50%"

  # If the dag processor stops heartbeating for 5 minutes (5*60s) kill the
  # dag processor and let Kubernetes restart it
  livenessProbe:
    initialDelaySeconds: 10
    timeoutSeconds: 20
    failureThreshold: 5
    periodSeconds: 60
    command: ~

  # Create ServiceAccount
  serviceAccount:
    # default value is true
    # ref: https://kubernetes.io/docs/tasks/configure-pod-container/configure-service-account/
    automountServiceAccountToken: true
    # Specifies whether a ServiceAccount should be created
    create: true
    # The name of the ServiceAccount to use.
    # If not set and create is true, a name is generated using the release name
    name: ~

    # Annotations to add to dag processor kubernetes service account.
    annotations: {}

  # When not set, the values defined in the global securityContext will be used
  securityContext: {}
  #  runAsUser: 50000
  #  fsGroup: 0
  #  runAsGroup: 0

  # Detailed default security context for dagProcessor for container and pod level
  securityContexts:
    pod: {}
    container: {}

  # container level lifecycle hooks
  containerLifecycleHooks: {}

  resources: {}
  #  limits:
  #   cpu: 100m
  #   memory: 128Mi
  #  requests:
  #   cpu: 100m
  #   memory: 128Mi

  # Grace period for dag processor to finish after SIGTERM is sent from kubernetes
  terminationGracePeriodSeconds: 60

  # This setting tells kubernetes that its ok to evict
  # when it wants to scale a node down.
  safeToEvict: true

  # Launch additional containers into dag processor (templated).
  extraContainers: []
  # Add additional init containers into dag processors (templated).
  extraInitContainers: []

  # Mount additional volumes into dag processor. It can be templated like in the following example:
  #   extraVolumes:
  #     - name: my-templated-extra-volume
  #       secret:
  #          secretName: '{{ include "my_secret_template" . }}'
  #          defaultMode: 0640
  #          optional: true
  #
  #   extraVolumeMounts:
  #     - name: my-templated-extra-volume
  #       mountPath: "{{ .Values.my_custom_path }}"
  #       readOnly: true
  extraVolumes: []
  extraVolumeMounts: []

  # Select certain nodes for airflow dag processor pods.
  nodeSelector: {}
  affinity: {}
  # default dag processor affinity is:
  #  podAntiAffinity:
  #    preferredDuringSchedulingIgnoredDuringExecution:
  #    - podAffinityTerm:
  #        labelSelector:
  #          matchLabels:
  #            component: dag-processor
  #        topologyKey: kubernetes.io/hostname
  #      weight: 100
  tolerations: []
  topologySpreadConstraints: []

  priorityClassName: ~

  # annotations for the dag processor deployment
  annotations: {}

  podAnnotations: {}

  logGroomerSidecar:
    # Whether to deploy the Airflow dag processor log groomer sidecar.
    enabled: true
    # Command to use when running the Airflow dag processor log groomer sidecar (templated).
    command: ~
    # Args to use when running the Airflow dag processor log groomer sidecar (templated).
    args: ["bash", "/clean-logs"]
    # Number of days to retain logs
    retentionDays: 15
    # frequency to attempt to groom logs, in minutes
    frequencyMinutes: 15
    resources: {}
    #  limits:
    #   cpu: 100m
    #   memory: 128Mi
    #  requests:
    #   cpu: 100m
    #   memory: 128Mi
    securityContexts:
      container: {}

    env: []

  waitForMigrations:
    # Whether to create init container to wait for db migrations
    enabled: true
    env: []
    # Detailed default security context for waitForMigrations for container level
    securityContexts:
      container: {}

  env: []

# Flower settings
flower:
  # Enable flower.
  # If True, and using CeleryExecutor/CeleryKubernetesExecutor, will deploy flower app.
  enabled: false

  livenessProbe:
    initialDelaySeconds: 10
    timeoutSeconds: 5
    failureThreshold: 10
    periodSeconds: 5

  readinessProbe:
    initialDelaySeconds: 10
    timeoutSeconds: 5
    failureThreshold: 10
    periodSeconds: 5

  # Wait for at most 1 minute (6*10s) for the flower container to startup.
  # livenessProbe kicks in after the first successful startupProbe
  startupProbe:
    initialDelaySeconds: 0
    timeoutSeconds: 20
    failureThreshold: 6
    periodSeconds: 10

  # Max number of old replicasets to retain
  revisionHistoryLimit: ~

  # Command to use when running flower (templated).
  command: ~
  # Args to use when running flower (templated).
  args:
    - "bash"
    - "-c"
    # The format below is necessary to get `helm lint` happy
    - |-
      exec \
      airflow {{ semverCompare ">=2.0.0" .Values.airflowVersion | ternary "celery flower" "flower" }}

  # Additional network policies as needed (Deprecated - renamed to `flower.networkPolicy.ingress.from`)
  extraNetworkPolicies: []
  networkPolicy:
    ingress:
      # Peers for flower NetworkPolicy ingress
      from: []
      # Ports for flower NetworkPolicy ingress (if ingressPeers is set)
      ports:
        - port: "{{ .Values.ports.flowerUI }}"

  resources: {}
  #   limits:
  #     cpu: 100m
  #     memory: 128Mi
  #   requests:
  #     cpu: 100m
  #     memory: 128Mi

  # When not set, the values defined in the global securityContext will be used
  securityContext: {}
  #  runAsUser: 50000
  #  fsGroup: 0
  #  runAsGroup: 0

  # Detailed default security context for flower for container and pod level
  securityContexts:
    pod: {}
    container: {}

  # container level lifecycle hooks
  containerLifecycleHooks: {}

  # Create ServiceAccount
  serviceAccount:
    # default value is true
    # ref: https://kubernetes.io/docs/tasks/configure-pod-container/configure-service-account/
    automountServiceAccountToken: true
    # Specifies whether a ServiceAccount should be created
    create: true
    # The name of the ServiceAccount to use.
    # If not set and create is true, a name is generated using the release name
    name: ~

    # Annotations to add to worker kubernetes service account.
    annotations: {}

  # A secret containing the connection
  secretName: ~
  # Add custom annotations to the flower secret
  secretAnnotations: {}

  # Else, if username and password are set, create secret from username and password
  username: ~
  password: ~

  service:
    type: ClusterIP
    ## service annotations
    annotations: {}
    ports:
      - name: flower-ui
        port: "{{ .Values.ports.flowerUI }}"
    # To change the port used to access flower:
    # ports:
    #   - name: flower-ui
    #     port: 8080
    #     targetPort: flower-ui
    loadBalancerIP: ~
    ## Limit load balancer source ips to list of CIDRs
    # loadBalancerSourceRanges:
    #   - "10.123.0.0/16"
    loadBalancerSourceRanges: []

  # Launch additional containers into the flower pods.
  extraContainers: []
  # Mount additional volumes into the flower pods. It can be templated like in the following example:
  #   extraVolumes:
  #     - name: my-templated-extra-volume
  #       secret:
  #          secretName: '{{ include "my_secret_template" . }}'
  #          defaultMode: 0640
  #          optional: true
  #
  #   extraVolumeMounts:
  #     - name: my-templated-extra-volume
  #       mountPath: "{{ .Values.my_custom_path }}"
  #       readOnly: true
  extraVolumes: []
  extraVolumeMounts: []

  # Select certain nodes for airflow flower pods.
  nodeSelector: {}
  affinity: {}
  tolerations: []
  topologySpreadConstraints: []

  priorityClassName: ~

  # annotations for the flower deployment
  annotations: {}

  podAnnotations: {}

  # Labels specific to flower objects and pods
  labels: {}
  env: []

# StatsD settings
statsd:
  # Add custom annotations to the statsd configmap
  configMapAnnotations: {}

  enabled: true
  # Max number of old replicasets to retain
  revisionHistoryLimit: ~

  # Arguments for StatsD exporter command.
  args: ["--statsd.mapping-config=/etc/statsd-exporter/mappings.yml"]

  # Annotations to add to the StatsD Deployment.
  annotations: {}

  # Grace period for statsd to finish after SIGTERM is sent from kubernetes
  terminationGracePeriodSeconds: 30

  # Create ServiceAccount
  serviceAccount:
    # default value is true
    # ref: https://kubernetes.io/docs/tasks/configure-pod-container/configure-service-account/
    automountServiceAccountToken: true
    # Specifies whether a ServiceAccount should be created
    create: true
    # The name of the ServiceAccount to use.
    # If not set and create is true, a name is generated using the release name
    name: ~

    # Annotations to add to worker kubernetes service account.
    annotations: {}

  uid: 65534
  # When not set, `statsd.uid` will be used

  # (deprecated, use `securityContexts` instead)
  securityContext: {}
  #  runAsUser: 65534
  #  fsGroup: 0
  #  runAsGroup: 0

  # Detailed default security context for statsd deployments for container and pod level
  securityContexts:
    pod: {}
    container: {}

  # container level lifecycle hooks
  containerLifecycleHooks: {}

  # Additional network policies as needed
  extraNetworkPolicies: []
  resources: {}
  #   limits:
  #     cpu: 100m
  #     memory: 128Mi
  #   requests:
  #     cpu: 100m
  #     memory: 128Mi

  service:
    extraAnnotations: {}

  # Select certain nodes for StatsD pods.
  nodeSelector: {}
  affinity: {}
  tolerations: []
  topologySpreadConstraints: []

  priorityClassName: ~

  # Additional mappings for StatsD exporter.
  # If set, will merge default mapping and extra mappings, default mapping has higher priority.
  # So, if you want to change some default mapping, please use `overrideMappings`
  extraMappings: []

  # Override mappings for StatsD exporter.
  # If set, will ignore setting item in default and `extraMappings`.
  # So, If you use it, ensure all mapping item contains in it.
  overrideMappings: []

  podAnnotations: {}
  env: []

# PgBouncer settings
pgbouncer:
  # Enable PgBouncer
  enabled: false
  # Number of PgBouncer replicas to run in Deployment
  replicas: 1
  # Max number of old replicasets to retain
  revisionHistoryLimit: ~
  # Command to use for PgBouncer(templated).
  command: ["pgbouncer", "-u", "nobody", "/etc/pgbouncer/pgbouncer.ini"]
  # Args to use for PgBouncer(templated).
  args: ~
  auth_type: scram-sha-256
  auth_file: /etc/pgbouncer/users.txt

  # Whether to mount the config secret files at a default location (/etc/pgbouncer/*).
  # Can be skipped to allow for other means to get the values, e.g. secrets provider class.
  mountConfigSecret: true

  # annotations to be added to the PgBouncer deployment
  annotations: {}

  podAnnotations: {}

  # Add custom annotations to the pgbouncer certificates secret
  certificatesSecretAnnotations: {}

  # Create ServiceAccount
  serviceAccount:
    # default value is true
    # ref: https://kubernetes.io/docs/tasks/configure-pod-container/configure-service-account/
    automountServiceAccountToken: true
    # Specifies whether a ServiceAccount should be created
    create: true
    # The name of the ServiceAccount to use.
    # If not set and create is true, a name is generated using the release name
    name: ~

    # Annotations to add to worker kubernetes service account.
    annotations: {}

  # Additional network policies as needed
  extraNetworkPolicies: []

  # Pool sizes
  metadataPoolSize: 10
  resultBackendPoolSize: 5

  # Maximum clients that can connect to PgBouncer (higher = more file descriptors)
  maxClientConn: 100

  # supply the name of existing secret with pgbouncer.ini and users.txt defined
  # you can load them to a k8s secret like the one below
  #  apiVersion: v1
  #  kind: Secret
  #  metadata:
  #    name: pgbouncer-config-secret
  #  data:
  #     pgbouncer.ini: <base64_encoded pgbouncer.ini file content>
  #     users.txt: <base64_encoded users.txt file content>
  #  type: Opaque
  #
  #  configSecretName: pgbouncer-config-secret
  #
  configSecretName: ~
  # Add custom annotations to the pgbouncer config secret
  configSecretAnnotations: {}

  # PgBouncer pod disruption budget
  podDisruptionBudget:
    enabled: false

    # PDB configuration
    config:
      # minAvailable and maxUnavailable are mutually exclusive
      maxUnavailable: 1
      # minAvailable: 1

  # Limit the resources to PgBouncer.
  # When you specify the resource request the k8s scheduler uses this information to decide which node to
  # place the Pod on. When you specify a resource limit for a Container, the kubelet enforces those limits so
  # that the running container is not allowed to use more of that resource than the limit you set.
  # See: https://kubernetes.io/docs/concepts/configuration/manage-resources-containers/
  # Example:
  #
  # resource:
  #   limits:
  #     cpu: 100m
  #     memory: 128Mi
  #   requests:
  #     cpu: 100m
  #     memory: 128Mi
  resources: {}

  service:
    extraAnnotations: {}
    clusterIp: ~

  # https://www.pgbouncer.org/config.html
  verbose: 0
  logDisconnections: 0
  logConnections: 0

  sslmode: "prefer"
  ciphers: "normal"

  ssl:
    ca: ~
    cert: ~
    key: ~

  # Add extra PgBouncer ini configuration in the databases section:
  # https://www.pgbouncer.org/config.html#section-databases
  extraIniMetadata: ~
  extraIniResultBackend: ~
  # Add extra general PgBouncer ini configuration: https://www.pgbouncer.org/config.html
  extraIni: ~

  # Mount additional volumes into pgbouncer. It can be templated like in the following example:
  #   extraVolumes:
  #     - name: my-templated-extra-volume
  #       secret:
  #          secretName: '{{ include "my_secret_template" . }}'
  #          defaultMode: 0640
  #          optional: true
  #
  #   extraVolumeMounts:
  #     - name: my-templated-extra-volume
  #       mountPath: "{{ .Values.my_custom_path }}"
  #       readOnly: true
  # Volumes apply to all pgbouncer containers, while volume mounts apply to the pgbouncer
  # container itself. Metrics exporter container has its own mounts.
  extraVolumes: []
  extraVolumeMounts: []

  # Launch additional containers into pgbouncer.
  extraContainers: []

  # Select certain nodes for PgBouncer pods.
  nodeSelector: {}
  affinity: {}
  tolerations: []
  topologySpreadConstraints: []

  priorityClassName: ~

  uid: 65534

  # Detailed default security context for pgbouncer for container level
  securityContexts:
    pod: {}
    container: {}

  # container level lifecycle hooks
  containerLifecycleHooks:
    preStop:
      exec:
        # Allow existing queries clients to complete within 120 seconds
        command: ["/bin/sh", "-c", "killall -INT pgbouncer && sleep 120"]

  metricsExporterSidecar:
    enabled: true
    resources: {}
    #  limits:
    #   cpu: 100m
    #   memory: 128Mi
    #  requests:
    #   cpu: 100m
    #   memory: 128Mi
    sslmode: "disable"

    # supply the name of existing secret with PGBouncer connection URI containing
    # stats user and password.
    # you can load them to a k8s secret like the one below
    #  apiVersion: v1
    #  kind: Secret
    #  metadata:
    #    name: pgbouncer-stats-secret
    #  data:
    #     connection: postgresql://<stats user>:<password>@127.0.0.1:6543/pgbouncer?<connection params>
    #  type: Opaque
    #
    #  statsSecretName: pgbouncer-stats-secret
    #
    statsSecretName: ~

    # Key containing the PGBouncer connection URI, defaults to `connection` if not defined
    statsSecretKey: ~
    # Add custom annotations to the pgbouncer stats secret
    statsSecretAnnotations: {}

    # Detailed default security context for metricsExporterSidecar for container level
    securityContexts:
      container: {}

    # container level lifecycle hooks
    containerLifecycleHooks: {}

    livenessProbe:
      initialDelaySeconds: 10
      periodSeconds: 10
      timeoutSeconds: 1

    readinessProbe:
      initialDelaySeconds: 10
      periodSeconds: 10
      timeoutSeconds: 1

    # Mount additional volumes into the metrics exporter. It can be templated like in the following example:
    #   extraVolumeMounts:
    #     - name: my-templated-extra-volume
    #       mountPath: "{{ .Values.my_custom_path }}"
    #       readOnly: true
    extraVolumeMounts: []

  # Labels specific to pgbouncer objects and pods
  labels: {}
  # Environment variables to add to pgbouncer container
  env: []

# Configuration for the redis provisioned by the chart
redis:
  enabled: true
  terminationGracePeriodSeconds: 600

  # Annotations for Redis Statefulset
  annotations: {}

  # Create ServiceAccount
  serviceAccount:
    # default value is true
    # ref: https://kubernetes.io/docs/tasks/configure-pod-container/configure-service-account/
    automountServiceAccountToken: true
    # Specifies whether a ServiceAccount should be created
    create: true
    # The name of the ServiceAccount to use.
    # If not set and create is true, a name is generated using the release name
    name: ~

    # Annotations to add to worker kubernetes service account.
    annotations: {}

  service:
    # service type, default: ClusterIP
    type: "ClusterIP"
    # If using ClusterIP service type, custom IP address can be specified
    clusterIP:
    # If using NodePort service type, custom node port can be specified
    nodePort:

  persistence:
    # Enable persistent volumes
    enabled: true
    # Volume size for worker StatefulSet
    size: 1Gi
    # If using a custom storageClass, pass name ref to all statefulSets here
    storageClassName:
    # Annotations to add to redis volumes
    annotations: {}
    # the name of an existing PVC to use
    existingClaim:

  # Configuration for empty dir volume (if redis.persistence.enabled == false)
  # emptyDirConfig:
  #   sizeLimit: 1Gi
  #   medium: Memory

  resources: {}
  #  limits:
  #   cpu: 100m
  #   memory: 128Mi
  #  requests:
  #   cpu: 100m
  #   memory: 128Mi

  # If set use as redis secret. Make sure to also set data.brokerUrlSecretName value.
  passwordSecretName: ~

  # Else, if password is set, create secret with it,
  # Otherwise a new password will be generated on install
  # Note: password can only be set during install, not upgrade.
  password: ~

  # Add custom annotations to the redis password secret
  passwordSecretAnnotations: {}

  # This setting tells kubernetes that its ok to evict
  # when it wants to scale a node down.
  safeToEvict: true

  # Select certain nodes for redis pods.
  nodeSelector: {}
  affinity: {}
  tolerations: []
  topologySpreadConstraints: []
  priorityClassName: ~

  # Set to 0 for backwards-compatiblity
  uid: 0
  # If not set, `redis.uid` will be used
  securityContext: {}
  #  runAsUser: 999
  #  runAsGroup: 0

  # Detailed default security context for redis for container and pod level
  securityContexts:
    pod: {}
    container: {}

  # container level lifecycle hooks
  containerLifecycleHooks: {}

  podAnnotations: {}
# Auth secret for a private registry
# This is used if pulling airflow images from a private registry
registry:
  secretName: ~

  # Example:
  # connection:
  #   user: ~
  #   pass: ~
  #   host: ~
  #   email: ~
  connection: {}

# Elasticsearch logging configuration
elasticsearch:
  # Enable elasticsearch task logging
  enabled: false
  # A secret containing the connection
  secretName: ~
  # Add custom annotations to the elasticsearch secret
  secretAnnotations: {}
  # Or an object representing the connection
  # Example:
  # connection:
  #   scheme: ~
  #   user: ~
  #   pass: ~
  #   host: ~
  #   port: ~
  connection: {}

# OpenSearch logging configuration
opensearch:
  # Enable opensearch task logging
  enabled: false
  # A secret containing the connection
  secretName: ~
  # Or an object representing the connection
  # Example:
  # connection:
  #   scheme: ~
  #   user: ~
  #   pass: ~
  #   host: ~
  #   port: ~
  connection: {}

# All ports used by chart
ports:
  flowerUI: 5555
  airflowUI: 8080
  workerLogs: 8793
  triggererLogs: 8794
  redisDB: 6379
  statsdIngest: 9125
  statsdScrape: 9102
  pgbouncer: 6543
  pgbouncerScrape: 9127
  apiServer: 8080

# Define any ResourceQuotas for namespace
quotas: {}

# Define default/max/min values for pods and containers in namespace
limits: []

# This runs as a CronJob to cleanup old pods.
cleanup:
  enabled: false
  # Run every 15 minutes (templated).
  schedule: "*/15 * * * *"
  # To select a random-ish, deterministic starting minute between 3 and 12 inclusive for each release:
  #     '{{- add 3 (regexFind ".$" (adler32sum .Release.Name)) -}}-59/15 * * * *'
  # To select the last digit of unix epoch time as the starting minute on each deploy:
  #     '{{- now | unixEpoch | trunc -1 -}}-59/* * * * *'

  # Command to use when running the cleanup cronjob (templated).
  command: ~
  # Args to use when running the cleanup cronjob (templated).
  args: ["bash", "-c", "exec airflow kubernetes cleanup-pods --namespace={{ .Release.Namespace }}"]

  # jobAnnotations are annotations on the cleanup CronJob
  jobAnnotations: {}

  # Select certain nodes for airflow cleanup pods.
  nodeSelector: {}
  affinity: {}
  tolerations: []
  topologySpreadConstraints: []
  priorityClassName: ~

  podAnnotations: {}

  # Labels specific to cleanup objects and pods
  labels: {}

  resources: {}
  #  limits:
  #   cpu: 100m
  #   memory: 128Mi
  #  requests:
  #   cpu: 100m
  #   memory: 128Mi

  # Create ServiceAccount
  serviceAccount:
    # default value is true
    # ref: https://kubernetes.io/docs/tasks/configure-pod-container/configure-service-account/
    automountServiceAccountToken: true
    # Specifies whether a ServiceAccount should be created
    create: true
    # The name of the ServiceAccount to use.
    # If not set and create is true, a name is generated using the release name
    name: ~

    # Annotations to add to cleanup cronjob kubernetes service account.
    annotations: {}

  # When not set, the values defined in the global securityContext will be used
  securityContext: {}
  #  runAsUser: 50000
  #  runAsGroup: 0
  env: []

  # Detailed default security context for cleanup for container level
  securityContexts:
    pod: {}
    container: {}

  # container level lifecycle hooks
  containerLifecycleHooks: {}

  # Specify history limit
  # When set, overwrite the default k8s number of successful and failed CronJob executions that are saved.
  failedJobsHistoryLimit: ~
  successfulJobsHistoryLimit: ~

# Configuration for postgresql subchart
# Not recommended for production
postgresql:
  enabled: true
  auth:
    enablePostgresUser: true
    postgresPassword: postgres
    username: ""
    password: ""

# Config settings to go into the mounted airflow.cfg
#
# Please note that these values are passed through the `tpl` function, so are
# all subject to being rendered as go templates. If you need to include a
# literal `{{` in a value, it must be expressed like this:
#
#    a: '{{ "{{ not a template }}" }}'
#
# Do not set config containing secrets via plain text values, use Env Var or k8s secret object
# yamllint disable rule:line-length
config:
  core:
    dags_folder: '{{ include "airflow_dags" . }}'
    # This is ignored when used with the official Docker image
    load_examples: 'False'
    executor: '{{ .Values.executor }}'
    # For Airflow 1.10, backward compatibility; moved to [logging] in 2.0
    colored_console_log: 'False'
    remote_logging: '{{- ternary "True" "False" (or .Values.elasticsearch.enabled .Values.opensearch.enabled) }}'
    auth_manager: '{{ ternary "airflow.api_fastapi.auth.managers.simple.simple_auth_manager.SimpleAuthManager" "airflow.providers.fab.auth_manager.fab_auth_manager.FabAuthManager" (semverCompare ">=3.0.0" .Values.airflowVersion) }}'
  logging:
    remote_logging: '{{- ternary "True" "False" (or .Values.elasticsearch.enabled .Values.opensearch.enabled) }}'
    colored_console_log: 'False'
  metrics:
    statsd_on: '{{ ternary "True" "False" .Values.statsd.enabled }}'
    statsd_port: 9125
    statsd_prefix: airflow
    statsd_host: '{{ printf "%s-statsd" (include "airflow.fullname" .) }}'
  fab:
    enable_proxy_fix: 'True'
  webserver:
    # For Airflow 2.X
    enable_proxy_fix: 'True'
    # For Airflow 1.10
    rbac: 'True'
  celery:
    flower_url_prefix: '{{ ternary "" .Values.ingress.flower.path (eq .Values.ingress.flower.path "/") }}'
    worker_concurrency: 16
  scheduler:
    standalone_dag_processor: '{{ ternary "True" "False" (or (semverCompare ">=3.0.0" .Values.airflowVersion) (.Values.dagProcessor.enabled | default false)) }}'
    # statsd params included for Airflow 1.10 backward compatibility; moved to [metrics] in 2.0
    statsd_on: '{{ ternary "True" "False" .Values.statsd.enabled }}'
    statsd_port: 9125
    statsd_prefix: airflow
    statsd_host: '{{ printf "%s-statsd" (include "airflow.fullname" .) }}'
    # `run_duration` included for Airflow 1.10 backward compatibility; removed in 2.0.
    run_duration: 41460
  elasticsearch:
    json_format: 'True'
    log_id_template: "{dag_id}_{task_id}_{execution_date}_{try_number}"
  elasticsearch_configs:
    max_retries: 3
    timeout: 30
    retry_timeout: 'True'
  kerberos:
    keytab: '{{ .Values.kerberos.keytabPath }}'
    reinit_frequency: '{{ .Values.kerberos.reinitFrequency }}'
    principal: '{{ .Values.kerberos.principal }}'
    ccache: '{{ .Values.kerberos.ccacheMountPath }}/{{ .Values.kerberos.ccacheFileName }}'
  celery_kubernetes_executor:
    kubernetes_queue: 'kubernetes'
  # The `kubernetes` section is deprecated in Airflow >= 2.5.0 due to an airflow.cfg schema change.
  # The `kubernetes` section can be removed once the helm chart no longer supports Airflow < 2.5.0.
  kubernetes:
    namespace: '{{ .Release.Namespace }}'
    # The following `airflow_` entries are for Airflow 1, and can be removed when it is no longer supported.
    airflow_configmap: '{{ include "airflow_config" . }}'
    airflow_local_settings_configmap: '{{ include "airflow_config" . }}'
    pod_template_file: '{{ include "airflow_pod_template_file" . }}/pod_template_file.yaml'
    worker_container_repository: '{{ .Values.images.airflow.repository | default .Values.defaultAirflowRepository }}'
    worker_container_tag: '{{ .Values.images.airflow.tag | default .Values.defaultAirflowTag }}'
    multi_namespace_mode: '{{ ternary "True" "False" .Values.multiNamespaceMode }}'
  # The `kubernetes_executor` section duplicates the `kubernetes` section in Airflow >= 2.5.0 due to an airflow.cfg schema change.
  kubernetes_executor:
    namespace: '{{ .Release.Namespace }}'
    pod_template_file: '{{ include "airflow_pod_template_file" . }}/pod_template_file.yaml'
    worker_container_repository: '{{ .Values.images.airflow.repository | default .Values.defaultAirflowRepository }}'
    worker_container_tag: '{{ .Values.images.airflow.tag | default .Values.defaultAirflowTag }}'
    multi_namespace_mode: '{{ ternary "True" "False" .Values.multiNamespaceMode }}'

# yamllint enable rule:line-length

# Whether Airflow can launch workers and/or pods in multiple namespaces
# If true, it creates ClusterRole/ClusterRolebinding (with access to entire cluster)
multiNamespaceMode: false

# `podTemplate` is a templated string which overwrites the content of `pod_template_file.yaml` used by
# KubernetesExecutor. The default `podTemplate` will use `workers` configuration parameters
# (e.g. `workers.resources`). As such, you normally won't need to override this directly, however,
# you can still provide a completely custom `pod_template_file.yaml` if desired.
# If not set, a default one is created using `files/pod-template-file.kubernetes-helm-yaml`.
podTemplate: ~
# The following example is NOT functional, but meant to be illustrative of how you can provide a custom
# `pod_template_file`. You're better off starting with the default in
# `files/pod-template-file.kubernetes-helm-yaml` and modifying from there.
# We will set `priorityClassName` in this example:
# podTemplate: |
#   apiVersion: v1
#   kind: Pod
#   metadata:
#     name: placeholder-name
#     labels:
#       tier: airflow
#       component: worker
#       release: {{ .Release.Name }}
#   spec:
#     priorityClassName: high-priority
#     containers:
#       - name: base
#         ...

# Git sync
dags:
  # Where dags volume will be mounted. Works for both persistence and gitSync.
  # If not specified, dags mount path will be set to $AIRFLOW_HOME/dags
  mountPath: ~
  persistence:
    # Annotations for dags PVC
    annotations: {}
    # Enable persistent volume for storing dags
    enabled: false
    # Volume size for dags
    size: 1Gi
    # If using a custom storageClass, pass name here
    storageClassName:
    # access mode of the persistent volume
    accessMode: ReadWriteOnce
    ## the name of an existing PVC to use
    existingClaim:
    ## optional subpath for dag volume mount
    subPath: ~
  gitSync:
    enabled: false

    # git repo clone url
    # ssh example: git@github.com:apache/airflow.git
    # https example: https://github.com/apache/airflow.git
    repo: https://github.com/apache/airflow.git
    branch: v2-2-stable
    rev: HEAD
    # The git revision (branch, tag, or hash) to check out, v4 only
    ref: v2-2-stable
    depth: 1
    # the number of consecutive failures allowed before aborting
    maxFailures: 0
    # subpath within the repo where dags are located
    # should be "" if dags are at repo root
    subPath: "tests/dags"
    # if your repo needs a user name password
    # you can load them to a k8s secret like the one below
    #   ---
    #   apiVersion: v1
    #   kind: Secret
    #   metadata:
    #     name: git-credentials
    #   data:
    #     # For git-sync v3
    #     GIT_SYNC_USERNAME: <base64_encoded_git_username>
    #     GIT_SYNC_PASSWORD: <base64_encoded_git_password>
    #     # For git-sync v4
    #     GITSYNC_USERNAME: <base64_encoded_git_username>
    #     GITSYNC_PASSWORD: <base64_encoded_git_password>
    # and specify the name of the secret below
    #
    # credentialsSecret: git-credentials
    #
    #
    # If you are using an ssh clone url, you can load
    # the ssh private key to a k8s secret like the one below
    #   ---
    #   apiVersion: v1
    #   kind: Secret
    #   metadata:
    #     name: airflow-ssh-secret
    #   data:
    #     # key needs to be gitSshKey
    #     gitSshKey: <base64_encoded_data>
    # and specify the name of the secret below
    # sshKeySecret: airflow-ssh-secret
    #
    # Or set sshKeySecret with your key
    # sshKey: |-
    #   -----BEGIN {OPENSSH PRIVATE KEY}-----
    #   ...
    #   -----END {OPENSSH PRIVATE KEY}-----
    #
    # If you are using an ssh private key, you can additionally
    # specify the content of your known_hosts file, example:
    #
    # knownHosts: |
    #    <host1>,<ip1> <key1>
    #    <host2>,<ip2> <key2>

    # interval between git sync attempts in seconds
    # high values are more likely to cause DAGs to become out of sync between different components
    # low values cause more traffic to the remote git repository
    # Go-style duration string (e.g. "100ms" or "0.1s" = 100ms).
    # For backwards compatibility, wait will be used if it is specified.
    period: 5s
    wait: ~
    # add variables from secret into gitSync containers, such proxy-config
    envFrom: ~
    # envFrom: |
    #   - secretRef:
    #       name: 'proxy-config'

    containerName: git-sync
    uid: 65533

    # When not set, the values defined in the global securityContext will be used
    securityContext: {}
    #  runAsUser: 65533
    #  runAsGroup: 0

    securityContexts:
      container: {}

    # container level lifecycle hooks
    containerLifecycleHooks: {}

    readinessProbe: {}
    livenessProbe: {}

    # Mount additional volumes into git-sync. It can be templated like in the following example:
    #   extraVolumeMounts:
    #     - name: my-templated-extra-volume
    #       mountPath: "{{ .Values.my_custom_path }}"
    #       readOnly: true
    extraVolumeMounts: []
    env: []
    # Supported env vars for gitsync can be found at https://github.com/kubernetes/git-sync
    # - name: ""
    #   value: ""

    # Configuration for empty dir volume
    # emptyDirConfig:
    #   sizeLimit: 1Gi
    #   medium: Memory

    resources: {}
    #  limits:
    #   cpu: 100m
    #   memory: 128Mi
    #  requests:
    #   cpu: 100m
    #   memory: 128Mi

logs:
  # Configuration for empty dir volume (if logs.persistence.enabled == false)
  # emptyDirConfig:
  #   sizeLimit: 1Gi
  #   medium: Memory

  persistence:
    # Enable persistent volume for storing logs
    enabled: false
    # Volume size for logs
    size: 100Gi
    # Annotations for the logs PVC
    annotations: {}
    # If using a custom storageClass, pass name here
    storageClassName:
    ## the name of an existing PVC to use
    existingClaim:<|MERGE_RESOLUTION|>--- conflicted
+++ resolved
@@ -1144,7 +1144,6 @@
     # container level lifecycle hooks
     containerLifecycleHooks: {}
     env: []
-<<<<<<< HEAD
     #  Liveness probe configuration for log groomer sidecar
     livenessProbe:
       enabled: false
@@ -1169,8 +1168,6 @@
       #     - sh
       #     - -c
       #     - "test -f /clean-logs && grep -q 'AIRFLOW__LOG_RETENTION_DAYS' /clean-logs"
-=======
->>>>>>> e944b15a
 
   waitForMigrations:
     # Whether to create init container to wait for db migrations
