--- conflicted
+++ resolved
@@ -36,16 +36,11 @@
 from airflow.exceptions import AirflowException, AirflowNotFoundException
 from airflow.models import Connection
 from airflow.providers.cncf.kubernetes.hooks.kubernetes import AsyncKubernetesHook, KubernetesHook
-<<<<<<< HEAD
 
 try:
     from airflow.sdk import BaseHook
 except ImportError:
     from airflow.hooks.base import BaseHook  # type: ignore
-from airflow.utils import db
-from airflow.utils.db import merge_conn
-=======
->>>>>>> f9547e49
 
 from tests_common.test_utils.db import clear_db_connections
 from tests_common.test_utils.providers import get_provider_min_airflow_version
