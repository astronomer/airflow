--- conflicted
+++ resolved
@@ -21,11 +21,7 @@
 from contextlib import contextmanager
 from copy import copy
 from logging import DEBUG, ERROR, INFO, WARNING
-<<<<<<< HEAD
-from typing import TYPE_CHECKING, Any, Callable, cast
-=======
-from typing import TYPE_CHECKING, Any
->>>>>>> e7e89a07
+from typing import TYPE_CHECKING, Any, cast
 from weakref import WeakKeyDictionary
 
 from pypsrp.host import PSHost
