--- conflicted
+++ resolved
@@ -38,7 +38,6 @@
 from airflow.models.taskmixin import DAGNode, DependencyMixin
 from airflow.serialization.enums import DagAttributeTypes
 from airflow.utils.helpers import validate_group_key
-from airflow.utils.setup_teardown import SetupTeardownContext
 
 if TYPE_CHECKING:
     from sqlalchemy.orm import Session
@@ -139,13 +138,8 @@
 
         self.children: dict[str, DAGNode] = {}
 
-<<<<<<< HEAD
-        self.setup_children: dict[str, AbstractOperator] = {}
-        self.teardown_children: dict[str, AbstractOperator] = {}
-=======
         self.setup_children: dict[str, DAGNode] = {}
         self.teardown_children: dict[str, DAGNode] = {}
->>>>>>> 9172d566
 
         if parent_group:
             parent_group.add(self)
@@ -244,19 +238,6 @@
             if task.children:
                 raise AirflowException("Cannot add a non-empty TaskGroup")
 
-<<<<<<< HEAD
-        if isinstance(task, AbstractOperator):
-            if SetupTeardownContext.is_setup:
-                setattr(task, "_is_setup", True)
-                self.setup_children[key] = task
-                return
-            elif SetupTeardownContext.is_teardown:
-                self.teardown_children[key] = task
-                setattr(task, "_is_teardown", True)
-                return
-
-        self.children[key] = task
-=======
         if SetupTeardownContext.is_setup:
             if isinstance(task, AbstractOperator):
                 setattr(task, "_is_setup", True)
@@ -267,7 +248,6 @@
             self.teardown_children[key] = task
         else:
             self.children[key] = task
->>>>>>> 9172d566
 
     def _remove(self, task: DAGNode) -> None:
         key = task.node_id
