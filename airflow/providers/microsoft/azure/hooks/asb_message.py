--- conflicted
+++ resolved
@@ -76,11 +76,7 @@
 
     @staticmethod
     def send_list_messages(sender: ServiceBusSender, messages: List[str]):
-<<<<<<< HEAD
-        list_messages = [ServiceBusMessage(message) for message in messages]
-=======
         list_messages: List[ServiceBusMessage] = [ServiceBusMessage(message) for message in messages]
->>>>>>> ed297ea8
         sender.send_messages(list_messages)
 
     @staticmethod
