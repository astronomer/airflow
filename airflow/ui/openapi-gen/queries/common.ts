--- conflicted
+++ resolved
@@ -434,7 +434,6 @@
   },
   queryKey?: Array<unknown>,
 ) => [useDagServiceGetDagDetailsKey, ...(queryKey ?? [{ dagId }])];
-<<<<<<< HEAD
 export type DagServiceGetDagAssetQueuedEventsDefaultResponse = Awaited<
   ReturnType<typeof DagService.getDagAssetQueuedEvents>
 >;
@@ -457,92 +456,6 @@
   useDagServiceGetDagAssetQueuedEventsKey,
   ...(queryKey ?? [{ before, dagId }]),
 ];
-export type ConnectionServiceGetConnectionDefaultResponse = Awaited<
-  ReturnType<typeof ConnectionService.getConnection>
->;
-export type ConnectionServiceGetConnectionQueryResult<
-  TData = ConnectionServiceGetConnectionDefaultResponse,
-  TError = unknown,
-> = UseQueryResult<TData, TError>;
-export const useConnectionServiceGetConnectionKey =
-  "ConnectionServiceGetConnection";
-export const UseConnectionServiceGetConnectionKeyFn = (
-  {
-    connectionId,
-  }: {
-    connectionId: string;
-  },
-  queryKey?: Array<unknown>,
-) => [
-  useConnectionServiceGetConnectionKey,
-  ...(queryKey ?? [{ connectionId }]),
-];
-export type ConnectionServiceGetConnectionsDefaultResponse = Awaited<
-  ReturnType<typeof ConnectionService.getConnections>
->;
-export type ConnectionServiceGetConnectionsQueryResult<
-  TData = ConnectionServiceGetConnectionsDefaultResponse,
-  TError = unknown,
-> = UseQueryResult<TData, TError>;
-export const useConnectionServiceGetConnectionsKey =
-  "ConnectionServiceGetConnections";
-export const UseConnectionServiceGetConnectionsKeyFn = (
-  {
-    limit,
-    offset,
-    orderBy,
-  }: {
-    limit?: number;
-    offset?: number;
-    orderBy?: string;
-  } = {},
-  queryKey?: Array<unknown>,
-) => [
-  useConnectionServiceGetConnectionsKey,
-  ...(queryKey ?? [{ limit, offset, orderBy }]),
-];
-export type DagRunServiceGetDagRunDefaultResponse = Awaited<
-  ReturnType<typeof DagRunService.getDagRun>
->;
-export type DagRunServiceGetDagRunQueryResult<
-  TData = DagRunServiceGetDagRunDefaultResponse,
-  TError = unknown,
-> = UseQueryResult<TData, TError>;
-export const useDagRunServiceGetDagRunKey = "DagRunServiceGetDagRun";
-export const UseDagRunServiceGetDagRunKeyFn = (
-  {
-    dagId,
-    dagRunId,
-  }: {
-    dagId: string;
-    dagRunId: string;
-  },
-  queryKey?: Array<unknown>,
-) => [useDagRunServiceGetDagRunKey, ...(queryKey ?? [{ dagId, dagRunId }])];
-export type DagSourceServiceGetDagSourceDefaultResponse = Awaited<
-  ReturnType<typeof DagSourceService.getDagSource>
->;
-export type DagSourceServiceGetDagSourceQueryResult<
-  TData = DagSourceServiceGetDagSourceDefaultResponse,
-  TError = unknown,
-> = UseQueryResult<TData, TError>;
-export const useDagSourceServiceGetDagSourceKey =
-  "DagSourceServiceGetDagSource";
-export const UseDagSourceServiceGetDagSourceKeyFn = (
-  {
-    accept,
-    fileToken,
-  }: {
-    accept?: string;
-    fileToken: string;
-  },
-  queryKey?: Array<unknown>,
-) => [
-  useDagSourceServiceGetDagSourceKey,
-  ...(queryKey ?? [{ accept, fileToken }]),
-];
-=======
->>>>>>> e4426c3d
 export type EventLogServiceGetEventLogDefaultResponse = Awaited<
   ReturnType<typeof EventLogService.getEventLog>
 >;
