--- conflicted
+++ resolved
@@ -222,6 +222,106 @@
             application/json:
               schema:
                 $ref: '#/components/schemas/AssetCollectionResponse'
+        '401':
+          content:
+            application/json:
+              schema:
+                $ref: '#/components/schemas/HTTPExceptionResponse'
+          description: Unauthorized
+        '403':
+          content:
+            application/json:
+              schema:
+                $ref: '#/components/schemas/HTTPExceptionResponse'
+          description: Forbidden
+        '404':
+          content:
+            application/json:
+              schema:
+                $ref: '#/components/schemas/HTTPExceptionResponse'
+          description: Not Found
+        '422':
+          description: Validation Error
+          content:
+            application/json:
+              schema:
+                $ref: '#/components/schemas/HTTPValidationError'
+  /public/assets/events:
+    get:
+      tags:
+      - Asset
+      summary: Get Asset Events
+      description: Get asset events.
+      operationId: get_asset_events
+      parameters:
+      - name: limit
+        in: query
+        required: false
+        schema:
+          type: integer
+          default: 100
+          title: Limit
+      - name: offset
+        in: query
+        required: false
+        schema:
+          type: integer
+          default: 0
+          title: Offset
+      - name: order_by
+        in: query
+        required: false
+        schema:
+          type: string
+          default: timestamp
+          title: Order By
+      - name: asset_id
+        in: query
+        required: false
+        schema:
+          anyOf:
+          - type: integer
+          - type: 'null'
+          title: Asset Id
+      - name: source_dag_id
+        in: query
+        required: false
+        schema:
+          anyOf:
+          - type: string
+          - type: 'null'
+          title: Source Dag Id
+      - name: source_task_id
+        in: query
+        required: false
+        schema:
+          anyOf:
+          - type: string
+          - type: 'null'
+          title: Source Task Id
+      - name: source_run_id
+        in: query
+        required: false
+        schema:
+          anyOf:
+          - type: string
+          - type: 'null'
+          title: Source Run Id
+      - name: source_map_index
+        in: query
+        required: false
+        schema:
+          anyOf:
+          - type: integer
+          - type: 'null'
+          title: Source Map Index
+      responses:
+        '200':
+          description: Successful Response
+          content:
+            application/json:
+              schema:
+                $ref: '#/components/schemas/AssetEventCollectionResponse'
         '401':
           content:
             application/json:
@@ -3377,241 +3477,6 @@
             application/json:
               schema:
                 $ref: '#/components/schemas/HTTPValidationError'
-<<<<<<< HEAD
-  /public/assets/:
-    get:
-      tags:
-      - Asset
-      summary: Get Assets
-      description: Get assets.
-      operationId: get_assets
-      parameters:
-      - name: limit
-        in: query
-        required: false
-        schema:
-          type: integer
-          default: 100
-          title: Limit
-      - name: offset
-        in: query
-        required: false
-        schema:
-          type: integer
-          default: 0
-          title: Offset
-      - name: uri_pattern
-        in: query
-        required: false
-        schema:
-          anyOf:
-          - type: string
-          - type: 'null'
-          title: Uri Pattern
-      - name: dag_ids
-        in: query
-        required: false
-        schema:
-          type: array
-          items:
-            type: string
-          title: Dag Ids
-      - name: order_by
-        in: query
-        required: false
-        schema:
-          type: string
-          default: id
-          title: Order By
-      responses:
-        '200':
-          description: Successful Response
-          content:
-            application/json:
-              schema:
-                $ref: '#/components/schemas/AssetCollectionResponse'
-        '401':
-          content:
-            application/json:
-              schema:
-                $ref: '#/components/schemas/HTTPExceptionResponse'
-          description: Unauthorized
-        '403':
-          content:
-            application/json:
-              schema:
-                $ref: '#/components/schemas/HTTPExceptionResponse'
-          description: Forbidden
-        '404':
-          content:
-            application/json:
-              schema:
-                $ref: '#/components/schemas/HTTPExceptionResponse'
-          description: Not Found
-        '422':
-          description: Validation Error
-          content:
-            application/json:
-              schema:
-                $ref: '#/components/schemas/HTTPValidationError'
-  /public/assets/events:
-    get:
-      tags:
-      - Asset
-      summary: Get Asset Events
-      description: Get asset events.
-      operationId: get_asset_events
-      parameters:
-      - name: limit
-        in: query
-        required: false
-        schema:
-          type: integer
-          default: 100
-          title: Limit
-      - name: offset
-        in: query
-        required: false
-        schema:
-          type: integer
-          default: 0
-          title: Offset
-      - name: order_by
-        in: query
-        required: false
-        schema:
-          type: string
-          default: timestamp
-          title: Order By
-      - name: asset_id
-        in: query
-        required: false
-        schema:
-          anyOf:
-          - type: integer
-          - type: 'null'
-          title: Asset Id
-      - name: source_dag_id
-        in: query
-        required: false
-        schema:
-          anyOf:
-          - type: string
-          - type: 'null'
-          title: Source Dag Id
-      - name: source_task_id
-        in: query
-        required: false
-        schema:
-          anyOf:
-          - type: string
-          - type: 'null'
-          title: Source Task Id
-      - name: source_run_id
-        in: query
-        required: false
-        schema:
-          anyOf:
-          - type: string
-          - type: 'null'
-          title: Source Run Id
-      - name: source_map_index
-        in: query
-        required: false
-        schema:
-          anyOf:
-          - type: integer
-          - type: 'null'
-          title: Source Map Index
-      responses:
-        '200':
-          description: Successful Response
-          content:
-            application/json:
-              schema:
-                $ref: '#/components/schemas/AssetEventCollectionResponse'
-        '401':
-          content:
-            application/json:
-              schema:
-                $ref: '#/components/schemas/HTTPExceptionResponse'
-          description: Unauthorized
-        '403':
-          content:
-            application/json:
-              schema:
-                $ref: '#/components/schemas/HTTPExceptionResponse'
-          description: Forbidden
-        '404':
-          content:
-            application/json:
-              schema:
-                $ref: '#/components/schemas/HTTPExceptionResponse'
-          description: Not Found
-        '422':
-          description: Validation Error
-          content:
-            application/json:
-              schema:
-                $ref: '#/components/schemas/HTTPValidationError'
-  /public/dags/{dag_id}/tasks/{task_id}:
-    get:
-      tags:
-      - Task
-      summary: Get Task
-      description: Get simplified representation of a task.
-      operationId: get_task
-      parameters:
-      - name: dag_id
-        in: path
-        required: true
-        schema:
-          type: string
-          title: Dag Id
-      - name: task_id
-        in: path
-        required: true
-        schema:
-          title: Task Id
-      responses:
-        '200':
-          description: Successful Response
-          content:
-            application/json:
-              schema:
-                $ref: '#/components/schemas/TaskResponse'
-        '400':
-          content:
-            application/json:
-              schema:
-                $ref: '#/components/schemas/HTTPExceptionResponse'
-          description: Bad Request
-        '401':
-          content:
-            application/json:
-              schema:
-                $ref: '#/components/schemas/HTTPExceptionResponse'
-          description: Unauthorized
-        '403':
-          content:
-            application/json:
-              schema:
-                $ref: '#/components/schemas/HTTPExceptionResponse'
-          description: Forbidden
-        '404':
-          content:
-            application/json:
-              schema:
-                $ref: '#/components/schemas/HTTPExceptionResponse'
-          description: Not Found
-        '422':
-          description: Validation Error
-          content:
-            application/json:
-              schema:
-                $ref: '#/components/schemas/HTTPValidationError'
-=======
->>>>>>> 72d0b153
 components:
   schemas:
     AppBuilderMenuItemResponse:
