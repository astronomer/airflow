openapi: 3.1.0
info:
  title: Airflow API
  description: Airflow API. All endpoints located under ``/public`` can be used safely,
    are stable and backward compatible. Endpoints located under ``/ui`` are dedicated
    to the UI and are subject to breaking change depending on the need of the frontend.
    Users should not rely on those but use the public ones instead.
  version: 0.1.0
paths:
  /ui/next_run_assets/{dag_id}:
    get:
      tags:
      - Asset
      summary: Next Run Assets
      operationId: next_run_assets
      parameters:
      - name: dag_id
        in: path
        required: true
        schema:
          type: string
          title: Dag Id
      responses:
        '200':
          description: Successful Response
          content:
            application/json:
              schema:
                type: object
                title: Response Next Run Assets
        '422':
          description: Validation Error
          content:
            application/json:
              schema:
                $ref: '#/components/schemas/HTTPValidationError'
  /ui/dashboard/historical_metrics_data:
    get:
      tags:
      - Dashboard
      summary: Historical Metrics
      description: Return cluster activity historical metrics.
      operationId: historical_metrics
      parameters:
      - name: start_date
        in: query
        required: true
        schema:
          type: string
          title: Start Date
      - name: end_date
        in: query
        required: true
        schema:
          type: string
          title: End Date
      responses:
        '200':
          description: Successful Response
          content:
            application/json:
              schema:
                $ref: '#/components/schemas/HistoricalMetricDataResponse'
        '400':
          content:
            application/json:
              schema:
                $ref: '#/components/schemas/HTTPExceptionResponse'
          description: Bad Request
        '422':
          description: Validation Error
          content:
            application/json:
              schema:
                $ref: '#/components/schemas/HTTPValidationError'
  /ui/dags/recent_dag_runs:
    get:
      tags:
      - Dags
      summary: Recent Dag Runs
      description: Get recent DAG runs.
      operationId: recent_dag_runs
      parameters:
      - name: dag_runs_limit
        in: query
        required: false
        schema:
          type: integer
          default: 10
          title: Dag Runs Limit
      - name: limit
        in: query
        required: false
        schema:
          type: integer
          default: 100
          title: Limit
      - name: offset
        in: query
        required: false
        schema:
          type: integer
          default: 0
          title: Offset
      - name: tags
        in: query
        required: false
        schema:
          type: array
          items:
            type: string
          title: Tags
      - name: owners
        in: query
        required: false
        schema:
          type: array
          items:
            type: string
          title: Owners
      - name: dag_id_pattern
        in: query
        required: false
        schema:
          anyOf:
          - type: string
          - type: 'null'
          title: Dag Id Pattern
      - name: dag_display_name_pattern
        in: query
        required: false
        schema:
          anyOf:
          - type: string
          - type: 'null'
          title: Dag Display Name Pattern
      - name: only_active
        in: query
        required: false
        schema:
          type: boolean
          default: true
          title: Only Active
      - name: paused
        in: query
        required: false
        schema:
          anyOf:
          - type: boolean
          - type: 'null'
          title: Paused
      - name: last_dag_run_state
        in: query
        required: false
        schema:
          anyOf:
          - $ref: '#/components/schemas/DagRunState'
          - type: 'null'
          title: Last Dag Run State
      responses:
        '200':
          description: Successful Response
          content:
            application/json:
              schema:
                $ref: '#/components/schemas/DAGWithLatestDagRunsCollectionResponse'
        '422':
          description: Validation Error
          content:
            application/json:
              schema:
                $ref: '#/components/schemas/HTTPValidationError'
  /public/assets/:
    get:
      tags:
      - Asset
      summary: Get Assets
      description: Get assets.
      operationId: get_assets
      parameters:
      - name: limit
        in: query
        required: false
        schema:
          type: integer
          default: 100
          title: Limit
      - name: offset
        in: query
        required: false
        schema:
          type: integer
          default: 0
          title: Offset
      - name: uri_pattern
        in: query
        required: false
        schema:
          anyOf:
          - type: string
          - type: 'null'
          title: Uri Pattern
      - name: dag_ids
        in: query
        required: false
        schema:
          type: array
          items:
            type: string
          title: Dag Ids
      - name: order_by
        in: query
        required: false
        schema:
          type: string
          default: id
          title: Order By
      responses:
        '200':
          description: Successful Response
          content:
            application/json:
              schema:
                $ref: '#/components/schemas/AssetCollectionResponse'
        '401':
          content:
            application/json:
              schema:
                $ref: '#/components/schemas/HTTPExceptionResponse'
          description: Unauthorized
        '403':
          content:
            application/json:
              schema:
                $ref: '#/components/schemas/HTTPExceptionResponse'
          description: Forbidden
        '404':
          content:
            application/json:
              schema:
                $ref: '#/components/schemas/HTTPExceptionResponse'
          description: Not Found
        '422':
          description: Validation Error
          content:
            application/json:
              schema:
                $ref: '#/components/schemas/HTTPValidationError'
<<<<<<< HEAD
  /public/assets/events:
    get:
      tags:
      - Asset
      summary: Get Asset Events
      description: Get asset events.
      operationId: get_asset_events
      parameters:
      - name: limit
        in: query
        required: false
        schema:
          type: integer
          default: 100
          title: Limit
      - name: offset
        in: query
        required: false
        schema:
          type: integer
          default: 0
          title: Offset
      - name: order_by
        in: query
        required: false
        schema:
          type: string
          default: timestamp
          title: Order By
      - name: asset_id
        in: query
        required: false
        schema:
          anyOf:
          - type: integer
          - type: 'null'
          title: Asset Id
      - name: source_dag_id
        in: query
        required: false
        schema:
          anyOf:
          - type: string
          - type: 'null'
          title: Source Dag Id
      - name: source_task_id
        in: query
        required: false
        schema:
          anyOf:
          - type: string
          - type: 'null'
          title: Source Task Id
      - name: source_run_id
        in: query
        required: false
        schema:
          anyOf:
          - type: string
          - type: 'null'
          title: Source Run Id
      - name: source_map_index
        in: query
        required: false
        schema:
          anyOf:
          - type: integer
          - type: 'null'
          title: Source Map Index
=======
  /public/assets/{uri}:
    get:
      tags:
      - Asset
      summary: Get Asset
      description: Get an asset.
      operationId: get_asset
      parameters:
      - name: uri
        in: path
        required: true
        schema:
          type: string
          title: Uri
>>>>>>> c84d3562
      responses:
        '200':
          description: Successful Response
          content:
            application/json:
              schema:
<<<<<<< HEAD
                $ref: '#/components/schemas/AssetEventCollectionResponse'
=======
                $ref: '#/components/schemas/AssetResponse'
>>>>>>> c84d3562
        '401':
          content:
            application/json:
              schema:
                $ref: '#/components/schemas/HTTPExceptionResponse'
          description: Unauthorized
        '403':
          content:
            application/json:
              schema:
                $ref: '#/components/schemas/HTTPExceptionResponse'
          description: Forbidden
        '404':
          content:
            application/json:
              schema:
                $ref: '#/components/schemas/HTTPExceptionResponse'
          description: Not Found
        '422':
          description: Validation Error
          content:
            application/json:
              schema:
                $ref: '#/components/schemas/HTTPValidationError'
  /public/backfills/:
    get:
      tags:
      - Backfill
      summary: List Backfills
      operationId: list_backfills
      parameters:
      - name: dag_id
        in: query
        required: true
        schema:
          type: string
          title: Dag Id
      - name: limit
        in: query
        required: false
        schema:
          type: integer
          default: 100
          title: Limit
      - name: offset
        in: query
        required: false
        schema:
          type: integer
          default: 0
          title: Offset
      - name: order_by
        in: query
        required: false
        schema:
          type: string
          default: id
          title: Order By
      responses:
        '200':
          description: Successful Response
          content:
            application/json:
              schema:
                $ref: '#/components/schemas/BackfillCollectionResponse'
        '401':
          content:
            application/json:
              schema:
                $ref: '#/components/schemas/HTTPExceptionResponse'
          description: Unauthorized
        '403':
          content:
            application/json:
              schema:
                $ref: '#/components/schemas/HTTPExceptionResponse'
          description: Forbidden
        '422':
          description: Validation Error
          content:
            application/json:
              schema:
                $ref: '#/components/schemas/HTTPValidationError'
    post:
      tags:
      - Backfill
      summary: Create Backfill
      operationId: create_backfill
      requestBody:
        required: true
        content:
          application/json:
            schema:
              $ref: '#/components/schemas/BackfillPostBody'
      responses:
        '200':
          description: Successful Response
          content:
            application/json:
              schema:
                $ref: '#/components/schemas/BackfillResponse'
        '401':
          content:
            application/json:
              schema:
                $ref: '#/components/schemas/HTTPExceptionResponse'
          description: Unauthorized
        '403':
          content:
            application/json:
              schema:
                $ref: '#/components/schemas/HTTPExceptionResponse'
          description: Forbidden
        '404':
          content:
            application/json:
              schema:
                $ref: '#/components/schemas/HTTPExceptionResponse'
          description: Not Found
        '409':
          content:
            application/json:
              schema:
                $ref: '#/components/schemas/HTTPExceptionResponse'
          description: Conflict
        '422':
          description: Validation Error
          content:
            application/json:
              schema:
                $ref: '#/components/schemas/HTTPValidationError'
  /public/backfills/{backfill_id}:
    get:
      tags:
      - Backfill
      summary: Get Backfill
      operationId: get_backfill
      parameters:
      - name: backfill_id
        in: path
        required: true
        schema:
          type: string
          title: Backfill Id
      responses:
        '200':
          description: Successful Response
          content:
            application/json:
              schema:
                $ref: '#/components/schemas/BackfillResponse'
        '401':
          content:
            application/json:
              schema:
                $ref: '#/components/schemas/HTTPExceptionResponse'
          description: Unauthorized
        '403':
          content:
            application/json:
              schema:
                $ref: '#/components/schemas/HTTPExceptionResponse'
          description: Forbidden
        '404':
          content:
            application/json:
              schema:
                $ref: '#/components/schemas/HTTPExceptionResponse'
          description: Not Found
        '422':
          description: Validation Error
          content:
            application/json:
              schema:
                $ref: '#/components/schemas/HTTPValidationError'
  /public/backfills/{backfill_id}/pause:
    put:
      tags:
      - Backfill
      summary: Pause Backfill
      operationId: pause_backfill
      parameters:
      - name: backfill_id
        in: path
        required: true
        schema:
          title: Backfill Id
      responses:
        '200':
          description: Successful Response
          content:
            application/json:
              schema:
                $ref: '#/components/schemas/BackfillResponse'
        '401':
          content:
            application/json:
              schema:
                $ref: '#/components/schemas/HTTPExceptionResponse'
          description: Unauthorized
        '403':
          content:
            application/json:
              schema:
                $ref: '#/components/schemas/HTTPExceptionResponse'
          description: Forbidden
        '404':
          content:
            application/json:
              schema:
                $ref: '#/components/schemas/HTTPExceptionResponse'
          description: Not Found
        '409':
          content:
            application/json:
              schema:
                $ref: '#/components/schemas/HTTPExceptionResponse'
          description: Conflict
        '422':
          description: Validation Error
          content:
            application/json:
              schema:
                $ref: '#/components/schemas/HTTPValidationError'
  /public/backfills/{backfill_id}/unpause:
    put:
      tags:
      - Backfill
      summary: Unpause Backfill
      operationId: unpause_backfill
      parameters:
      - name: backfill_id
        in: path
        required: true
        schema:
          title: Backfill Id
      responses:
        '200':
          description: Successful Response
          content:
            application/json:
              schema:
                $ref: '#/components/schemas/BackfillResponse'
        '401':
          content:
            application/json:
              schema:
                $ref: '#/components/schemas/HTTPExceptionResponse'
          description: Unauthorized
        '403':
          content:
            application/json:
              schema:
                $ref: '#/components/schemas/HTTPExceptionResponse'
          description: Forbidden
        '404':
          content:
            application/json:
              schema:
                $ref: '#/components/schemas/HTTPExceptionResponse'
          description: Not Found
        '409':
          content:
            application/json:
              schema:
                $ref: '#/components/schemas/HTTPExceptionResponse'
          description: Conflict
        '422':
          description: Validation Error
          content:
            application/json:
              schema:
                $ref: '#/components/schemas/HTTPValidationError'
  /public/backfills/{backfill_id}/cancel:
    put:
      tags:
      - Backfill
      summary: Cancel Backfill
      operationId: cancel_backfill
      parameters:
      - name: backfill_id
        in: path
        required: true
        schema:
          title: Backfill Id
      responses:
        '200':
          description: Successful Response
          content:
            application/json:
              schema:
                $ref: '#/components/schemas/BackfillResponse'
        '401':
          content:
            application/json:
              schema:
                $ref: '#/components/schemas/HTTPExceptionResponse'
          description: Unauthorized
        '403':
          content:
            application/json:
              schema:
                $ref: '#/components/schemas/HTTPExceptionResponse'
          description: Forbidden
        '404':
          content:
            application/json:
              schema:
                $ref: '#/components/schemas/HTTPExceptionResponse'
          description: Not Found
        '409':
          content:
            application/json:
              schema:
                $ref: '#/components/schemas/HTTPExceptionResponse'
          description: Conflict
        '422':
          description: Validation Error
          content:
            application/json:
              schema:
                $ref: '#/components/schemas/HTTPValidationError'
  /public/connections/{connection_id}:
    delete:
      tags:
      - Connection
      summary: Delete Connection
      description: Delete a connection entry.
      operationId: delete_connection
      parameters:
      - name: connection_id
        in: path
        required: true
        schema:
          type: string
          title: Connection Id
      responses:
        '204':
          description: Successful Response
        '401':
          content:
            application/json:
              schema:
                $ref: '#/components/schemas/HTTPExceptionResponse'
          description: Unauthorized
        '403':
          content:
            application/json:
              schema:
                $ref: '#/components/schemas/HTTPExceptionResponse'
          description: Forbidden
        '404':
          content:
            application/json:
              schema:
                $ref: '#/components/schemas/HTTPExceptionResponse'
          description: Not Found
        '422':
          description: Validation Error
          content:
            application/json:
              schema:
                $ref: '#/components/schemas/HTTPValidationError'
    get:
      tags:
      - Connection
      summary: Get Connection
      description: Get a connection entry.
      operationId: get_connection
      parameters:
      - name: connection_id
        in: path
        required: true
        schema:
          type: string
          title: Connection Id
      responses:
        '200':
          description: Successful Response
          content:
            application/json:
              schema:
                $ref: '#/components/schemas/ConnectionResponse'
        '401':
          content:
            application/json:
              schema:
                $ref: '#/components/schemas/HTTPExceptionResponse'
          description: Unauthorized
        '403':
          content:
            application/json:
              schema:
                $ref: '#/components/schemas/HTTPExceptionResponse'
          description: Forbidden
        '404':
          content:
            application/json:
              schema:
                $ref: '#/components/schemas/HTTPExceptionResponse'
          description: Not Found
        '422':
          description: Validation Error
          content:
            application/json:
              schema:
                $ref: '#/components/schemas/HTTPValidationError'
    patch:
      tags:
      - Connection
      summary: Patch Connection
      description: Update a connection entry.
      operationId: patch_connection
      parameters:
      - name: connection_id
        in: path
        required: true
        schema:
          type: string
          title: Connection Id
      - name: update_mask
        in: query
        required: false
        schema:
          anyOf:
          - type: array
            items:
              type: string
          - type: 'null'
          title: Update Mask
      requestBody:
        required: true
        content:
          application/json:
            schema:
              $ref: '#/components/schemas/ConnectionBody'
      responses:
        '200':
          description: Successful Response
          content:
            application/json:
              schema:
                $ref: '#/components/schemas/ConnectionResponse'
        '401':
          content:
            application/json:
              schema:
                $ref: '#/components/schemas/HTTPExceptionResponse'
          description: Unauthorized
        '403':
          content:
            application/json:
              schema:
                $ref: '#/components/schemas/HTTPExceptionResponse'
          description: Forbidden
        '400':
          content:
            application/json:
              schema:
                $ref: '#/components/schemas/HTTPExceptionResponse'
          description: Bad Request
        '404':
          content:
            application/json:
              schema:
                $ref: '#/components/schemas/HTTPExceptionResponse'
          description: Not Found
        '422':
          description: Validation Error
          content:
            application/json:
              schema:
                $ref: '#/components/schemas/HTTPValidationError'
  /public/connections/:
    get:
      tags:
      - Connection
      summary: Get Connections
      description: Get all connection entries.
      operationId: get_connections
      parameters:
      - name: limit
        in: query
        required: false
        schema:
          type: integer
          default: 100
          title: Limit
      - name: offset
        in: query
        required: false
        schema:
          type: integer
          default: 0
          title: Offset
      - name: order_by
        in: query
        required: false
        schema:
          type: string
          default: id
          title: Order By
      responses:
        '200':
          description: Successful Response
          content:
            application/json:
              schema:
                $ref: '#/components/schemas/ConnectionCollectionResponse'
        '401':
          content:
            application/json:
              schema:
                $ref: '#/components/schemas/HTTPExceptionResponse'
          description: Unauthorized
        '403':
          content:
            application/json:
              schema:
                $ref: '#/components/schemas/HTTPExceptionResponse'
          description: Forbidden
        '404':
          content:
            application/json:
              schema:
                $ref: '#/components/schemas/HTTPExceptionResponse'
          description: Not Found
        '422':
          description: Validation Error
          content:
            application/json:
              schema:
                $ref: '#/components/schemas/HTTPValidationError'
    post:
      tags:
      - Connection
      summary: Post Connection
      description: Create connection entry.
      operationId: post_connection
      requestBody:
        required: true
        content:
          application/json:
            schema:
              $ref: '#/components/schemas/ConnectionBody'
      responses:
        '201':
          description: Successful Response
          content:
            application/json:
              schema:
                $ref: '#/components/schemas/ConnectionResponse'
        '401':
          content:
            application/json:
              schema:
                $ref: '#/components/schemas/HTTPExceptionResponse'
          description: Unauthorized
        '403':
          content:
            application/json:
              schema:
                $ref: '#/components/schemas/HTTPExceptionResponse'
          description: Forbidden
        '409':
          content:
            application/json:
              schema:
                $ref: '#/components/schemas/HTTPExceptionResponse'
          description: Conflict
        '422':
          description: Validation Error
          content:
            application/json:
              schema:
                $ref: '#/components/schemas/HTTPValidationError'
  /public/connections/test:
    post:
      tags:
      - Connection
      summary: Test Connection
      description: 'Test an API connection.


        This method first creates an in-memory transient conn_id & exports that to
        an env var,

        as some hook classes tries to find out the `conn` from their __init__ method
        & errors out if not found.

        It also deletes the conn id env variable after the test.'
      operationId: test_connection
      requestBody:
        content:
          application/json:
            schema:
              $ref: '#/components/schemas/ConnectionBody'
        required: true
      responses:
        '200':
          description: Successful Response
          content:
            application/json:
              schema:
                $ref: '#/components/schemas/ConnectionTestResponse'
        '401':
          description: Unauthorized
          content:
            application/json:
              schema:
                $ref: '#/components/schemas/HTTPExceptionResponse'
        '403':
          description: Forbidden
          content:
            application/json:
              schema:
                $ref: '#/components/schemas/HTTPExceptionResponse'
        '422':
          description: Validation Error
          content:
            application/json:
              schema:
                $ref: '#/components/schemas/HTTPValidationError'
  /public/dags/{dag_id}/dagRuns/{dag_run_id}:
    get:
      tags:
      - DagRun
      summary: Get Dag Run
      operationId: get_dag_run
      parameters:
      - name: dag_id
        in: path
        required: true
        schema:
          type: string
          title: Dag Id
      - name: dag_run_id
        in: path
        required: true
        schema:
          type: string
          title: Dag Run Id
      responses:
        '200':
          description: Successful Response
          content:
            application/json:
              schema:
                $ref: '#/components/schemas/DAGRunResponse'
        '401':
          content:
            application/json:
              schema:
                $ref: '#/components/schemas/HTTPExceptionResponse'
          description: Unauthorized
        '403':
          content:
            application/json:
              schema:
                $ref: '#/components/schemas/HTTPExceptionResponse'
          description: Forbidden
        '404':
          content:
            application/json:
              schema:
                $ref: '#/components/schemas/HTTPExceptionResponse'
          description: Not Found
        '422':
          description: Validation Error
          content:
            application/json:
              schema:
                $ref: '#/components/schemas/HTTPValidationError'
    delete:
      tags:
      - DagRun
      summary: Delete Dag Run
      description: Delete a DAG Run entry.
      operationId: delete_dag_run
      parameters:
      - name: dag_id
        in: path
        required: true
        schema:
          type: string
          title: Dag Id
      - name: dag_run_id
        in: path
        required: true
        schema:
          type: string
          title: Dag Run Id
      responses:
        '204':
          description: Successful Response
        '401':
          content:
            application/json:
              schema:
                $ref: '#/components/schemas/HTTPExceptionResponse'
          description: Unauthorized
        '403':
          content:
            application/json:
              schema:
                $ref: '#/components/schemas/HTTPExceptionResponse'
          description: Forbidden
        '400':
          content:
            application/json:
              schema:
                $ref: '#/components/schemas/HTTPExceptionResponse'
          description: Bad Request
        '404':
          content:
            application/json:
              schema:
                $ref: '#/components/schemas/HTTPExceptionResponse'
          description: Not Found
        '422':
          description: Validation Error
          content:
            application/json:
              schema:
                $ref: '#/components/schemas/HTTPValidationError'
    patch:
      tags:
      - DagRun
      summary: Patch Dag Run
      description: Modify a DAG Run.
      operationId: patch_dag_run
      parameters:
      - name: dag_id
        in: path
        required: true
        schema:
          type: string
          title: Dag Id
      - name: dag_run_id
        in: path
        required: true
        schema:
          type: string
          title: Dag Run Id
      - name: update_mask
        in: query
        required: false
        schema:
          anyOf:
          - type: array
            items:
              type: string
          - type: 'null'
          title: Update Mask
      requestBody:
        required: true
        content:
          application/json:
            schema:
              $ref: '#/components/schemas/DAGRunPatchBody'
      responses:
        '200':
          description: Successful Response
          content:
            application/json:
              schema:
                $ref: '#/components/schemas/DAGRunResponse'
        '401':
          content:
            application/json:
              schema:
                $ref: '#/components/schemas/HTTPExceptionResponse'
          description: Unauthorized
        '403':
          content:
            application/json:
              schema:
                $ref: '#/components/schemas/HTTPExceptionResponse'
          description: Forbidden
        '400':
          content:
            application/json:
              schema:
                $ref: '#/components/schemas/HTTPExceptionResponse'
          description: Bad Request
        '404':
          content:
            application/json:
              schema:
                $ref: '#/components/schemas/HTTPExceptionResponse'
          description: Not Found
        '422':
          description: Validation Error
          content:
            application/json:
              schema:
                $ref: '#/components/schemas/HTTPValidationError'
  /public/dagSources/{file_token}:
    get:
      tags:
      - DagSource
      summary: Get Dag Source
      description: Get source code using file token.
      operationId: get_dag_source
      parameters:
      - name: file_token
        in: path
        required: true
        schema:
          type: string
          title: File Token
      - name: accept
        in: header
        required: false
        schema:
          type: string
          default: '*/*'
          title: Accept
      responses:
        '200':
          description: Successful Response
          content:
            application/json:
              schema:
                $ref: '#/components/schemas/DAGSourceResponse'
            text/plain:
              schema:
                type: string
                example: dag code
        '401':
          content:
            application/json:
              schema:
                $ref: '#/components/schemas/HTTPExceptionResponse'
          description: Unauthorized
        '403':
          content:
            application/json:
              schema:
                $ref: '#/components/schemas/HTTPExceptionResponse'
          description: Forbidden
        '400':
          content:
            application/json:
              schema:
                $ref: '#/components/schemas/HTTPExceptionResponse'
          description: Bad Request
        '404':
          content:
            application/json:
              schema:
                $ref: '#/components/schemas/HTTPExceptionResponse'
          description: Not Found
        '406':
          content:
            application/json:
              schema:
                $ref: '#/components/schemas/HTTPExceptionResponse'
          description: Not Acceptable
        '422':
          description: Validation Error
          content:
            application/json:
              schema:
                $ref: '#/components/schemas/HTTPValidationError'
  /public/dagStats/:
    get:
      tags:
      - DagStats
      summary: Get Dag Stats
      description: Get Dag statistics.
      operationId: get_dag_stats
      parameters:
      - name: dag_ids
        in: query
        required: false
        schema:
          type: array
          items:
            type: string
          title: Dag Ids
      responses:
        '200':
          description: Successful Response
          content:
            application/json:
              schema:
                $ref: '#/components/schemas/DagStatsCollectionResponse'
        '401':
          content:
            application/json:
              schema:
                $ref: '#/components/schemas/HTTPExceptionResponse'
          description: Unauthorized
        '403':
          content:
            application/json:
              schema:
                $ref: '#/components/schemas/HTTPExceptionResponse'
          description: Forbidden
        '400':
          content:
            application/json:
              schema:
                $ref: '#/components/schemas/HTTPExceptionResponse'
          description: Bad Request
        '404':
          content:
            application/json:
              schema:
                $ref: '#/components/schemas/HTTPExceptionResponse'
          description: Not Found
        '422':
          description: Validation Error
          content:
            application/json:
              schema:
                $ref: '#/components/schemas/HTTPValidationError'
  /public/dagWarnings:
    get:
      tags:
      - DagWarning
      summary: List Dag Warnings
      description: Get a list of DAG warnings.
      operationId: list_dag_warnings
      parameters:
      - name: dag_id
        in: query
        required: false
        schema:
          anyOf:
          - type: string
          - type: 'null'
          title: Dag Id
      - name: warning_type
        in: query
        required: false
        schema:
          anyOf:
          - $ref: '#/components/schemas/DagWarningType'
          - type: 'null'
          title: Warning Type
      - name: limit
        in: query
        required: false
        schema:
          type: integer
          default: 100
          title: Limit
      - name: offset
        in: query
        required: false
        schema:
          type: integer
          default: 0
          title: Offset
      - name: order_by
        in: query
        required: false
        schema:
          type: string
          default: dag_id
          title: Order By
      responses:
        '200':
          description: Successful Response
          content:
            application/json:
              schema:
                $ref: '#/components/schemas/DAGWarningCollectionResponse'
        '401':
          content:
            application/json:
              schema:
                $ref: '#/components/schemas/HTTPExceptionResponse'
          description: Unauthorized
        '403':
          content:
            application/json:
              schema:
                $ref: '#/components/schemas/HTTPExceptionResponse'
          description: Forbidden
        '422':
          description: Validation Error
          content:
            application/json:
              schema:
                $ref: '#/components/schemas/HTTPValidationError'
  /public/dags/:
    get:
      tags:
      - DAG
      summary: Get Dags
      description: Get all DAGs.
      operationId: get_dags
      parameters:
      - name: limit
        in: query
        required: false
        schema:
          type: integer
          default: 100
          title: Limit
      - name: offset
        in: query
        required: false
        schema:
          type: integer
          default: 0
          title: Offset
      - name: tags
        in: query
        required: false
        schema:
          type: array
          items:
            type: string
          title: Tags
      - name: owners
        in: query
        required: false
        schema:
          type: array
          items:
            type: string
          title: Owners
      - name: dag_id_pattern
        in: query
        required: false
        schema:
          anyOf:
          - type: string
          - type: 'null'
          title: Dag Id Pattern
      - name: dag_display_name_pattern
        in: query
        required: false
        schema:
          anyOf:
          - type: string
          - type: 'null'
          title: Dag Display Name Pattern
      - name: only_active
        in: query
        required: false
        schema:
          type: boolean
          default: true
          title: Only Active
      - name: paused
        in: query
        required: false
        schema:
          anyOf:
          - type: boolean
          - type: 'null'
          title: Paused
      - name: last_dag_run_state
        in: query
        required: false
        schema:
          anyOf:
          - $ref: '#/components/schemas/DagRunState'
          - type: 'null'
          title: Last Dag Run State
      - name: order_by
        in: query
        required: false
        schema:
          type: string
          default: dag_id
          title: Order By
      responses:
        '200':
          description: Successful Response
          content:
            application/json:
              schema:
                $ref: '#/components/schemas/DAGCollectionResponse'
        '401':
          content:
            application/json:
              schema:
                $ref: '#/components/schemas/HTTPExceptionResponse'
          description: Unauthorized
        '403':
          content:
            application/json:
              schema:
                $ref: '#/components/schemas/HTTPExceptionResponse'
          description: Forbidden
        '422':
          description: Validation Error
          content:
            application/json:
              schema:
                $ref: '#/components/schemas/HTTPValidationError'
    patch:
      tags:
      - DAG
      summary: Patch Dags
      description: Patch multiple DAGs.
      operationId: patch_dags
      parameters:
      - name: update_mask
        in: query
        required: false
        schema:
          anyOf:
          - type: array
            items:
              type: string
          - type: 'null'
          title: Update Mask
      - name: limit
        in: query
        required: false
        schema:
          type: integer
          default: 100
          title: Limit
      - name: offset
        in: query
        required: false
        schema:
          type: integer
          default: 0
          title: Offset
      - name: tags
        in: query
        required: false
        schema:
          type: array
          items:
            type: string
          title: Tags
      - name: owners
        in: query
        required: false
        schema:
          type: array
          items:
            type: string
          title: Owners
      - name: dag_id_pattern
        in: query
        required: false
        schema:
          anyOf:
          - type: string
          - type: 'null'
          title: Dag Id Pattern
      - name: only_active
        in: query
        required: false
        schema:
          type: boolean
          default: true
          title: Only Active
      - name: paused
        in: query
        required: false
        schema:
          anyOf:
          - type: boolean
          - type: 'null'
          title: Paused
      - name: last_dag_run_state
        in: query
        required: false
        schema:
          anyOf:
          - $ref: '#/components/schemas/DagRunState'
          - type: 'null'
          title: Last Dag Run State
      requestBody:
        required: true
        content:
          application/json:
            schema:
              $ref: '#/components/schemas/DAGPatchBody'
      responses:
        '200':
          description: Successful Response
          content:
            application/json:
              schema:
                $ref: '#/components/schemas/DAGCollectionResponse'
        '401':
          content:
            application/json:
              schema:
                $ref: '#/components/schemas/HTTPExceptionResponse'
          description: Unauthorized
        '403':
          content:
            application/json:
              schema:
                $ref: '#/components/schemas/HTTPExceptionResponse'
          description: Forbidden
        '400':
          content:
            application/json:
              schema:
                $ref: '#/components/schemas/HTTPExceptionResponse'
          description: Bad Request
        '404':
          content:
            application/json:
              schema:
                $ref: '#/components/schemas/HTTPExceptionResponse'
          description: Not Found
        '422':
          description: Validation Error
          content:
            application/json:
              schema:
                $ref: '#/components/schemas/HTTPValidationError'
  /public/dags/tags:
    get:
      tags:
      - DAG
      summary: Get Dag Tags
      description: Get all DAG tags.
      operationId: get_dag_tags
      parameters:
      - name: limit
        in: query
        required: false
        schema:
          type: integer
          default: 100
          title: Limit
      - name: offset
        in: query
        required: false
        schema:
          type: integer
          default: 0
          title: Offset
      - name: order_by
        in: query
        required: false
        schema:
          type: string
          default: name
          title: Order By
      - name: tag_name_pattern
        in: query
        required: false
        schema:
          anyOf:
          - type: string
          - type: 'null'
          title: Tag Name Pattern
      responses:
        '200':
          description: Successful Response
          content:
            application/json:
              schema:
                $ref: '#/components/schemas/DAGTagCollectionResponse'
        '401':
          content:
            application/json:
              schema:
                $ref: '#/components/schemas/HTTPExceptionResponse'
          description: Unauthorized
        '403':
          content:
            application/json:
              schema:
                $ref: '#/components/schemas/HTTPExceptionResponse'
          description: Forbidden
        '422':
          description: Validation Error
          content:
            application/json:
              schema:
                $ref: '#/components/schemas/HTTPValidationError'
  /public/dags/{dag_id}:
    get:
      tags:
      - DAG
      summary: Get Dag
      description: Get basic information about a DAG.
      operationId: get_dag
      parameters:
      - name: dag_id
        in: path
        required: true
        schema:
          type: string
          title: Dag Id
      responses:
        '200':
          description: Successful Response
          content:
            application/json:
              schema:
                $ref: '#/components/schemas/DAGResponse'
        '401':
          content:
            application/json:
              schema:
                $ref: '#/components/schemas/HTTPExceptionResponse'
          description: Unauthorized
        '403':
          content:
            application/json:
              schema:
                $ref: '#/components/schemas/HTTPExceptionResponse'
          description: Forbidden
        '400':
          content:
            application/json:
              schema:
                $ref: '#/components/schemas/HTTPExceptionResponse'
          description: Bad Request
        '404':
          content:
            application/json:
              schema:
                $ref: '#/components/schemas/HTTPExceptionResponse'
          description: Not Found
        '422':
          content:
            application/json:
              schema:
                $ref: '#/components/schemas/HTTPExceptionResponse'
          description: Unprocessable Entity
    patch:
      tags:
      - DAG
      summary: Patch Dag
      description: Patch the specific DAG.
      operationId: patch_dag
      parameters:
      - name: dag_id
        in: path
        required: true
        schema:
          type: string
          title: Dag Id
      - name: update_mask
        in: query
        required: false
        schema:
          anyOf:
          - type: array
            items:
              type: string
          - type: 'null'
          title: Update Mask
      requestBody:
        required: true
        content:
          application/json:
            schema:
              $ref: '#/components/schemas/DAGPatchBody'
      responses:
        '200':
          description: Successful Response
          content:
            application/json:
              schema:
                $ref: '#/components/schemas/DAGResponse'
        '401':
          content:
            application/json:
              schema:
                $ref: '#/components/schemas/HTTPExceptionResponse'
          description: Unauthorized
        '403':
          content:
            application/json:
              schema:
                $ref: '#/components/schemas/HTTPExceptionResponse'
          description: Forbidden
        '400':
          content:
            application/json:
              schema:
                $ref: '#/components/schemas/HTTPExceptionResponse'
          description: Bad Request
        '404':
          content:
            application/json:
              schema:
                $ref: '#/components/schemas/HTTPExceptionResponse'
          description: Not Found
        '422':
          description: Validation Error
          content:
            application/json:
              schema:
                $ref: '#/components/schemas/HTTPValidationError'
    delete:
      tags:
      - DAG
      summary: Delete Dag
      description: Delete the specific DAG.
      operationId: delete_dag
      parameters:
      - name: dag_id
        in: path
        required: true
        schema:
          type: string
          title: Dag Id
      responses:
        '200':
          description: Successful Response
          content:
            application/json:
              schema: {}
        '401':
          content:
            application/json:
              schema:
                $ref: '#/components/schemas/HTTPExceptionResponse'
          description: Unauthorized
        '403':
          content:
            application/json:
              schema:
                $ref: '#/components/schemas/HTTPExceptionResponse'
          description: Forbidden
        '400':
          content:
            application/json:
              schema:
                $ref: '#/components/schemas/HTTPExceptionResponse'
          description: Bad Request
        '404':
          content:
            application/json:
              schema:
                $ref: '#/components/schemas/HTTPExceptionResponse'
          description: Not Found
        '422':
          content:
            application/json:
              schema:
                $ref: '#/components/schemas/HTTPExceptionResponse'
          description: Unprocessable Entity
  /public/dags/{dag_id}/details:
    get:
      tags:
      - DAG
      summary: Get Dag Details
      description: Get details of DAG.
      operationId: get_dag_details
      parameters:
      - name: dag_id
        in: path
        required: true
        schema:
          type: string
          title: Dag Id
      responses:
        '200':
          description: Successful Response
          content:
            application/json:
              schema:
                $ref: '#/components/schemas/DAGDetailsResponse'
        '401':
          content:
            application/json:
              schema:
                $ref: '#/components/schemas/HTTPExceptionResponse'
          description: Unauthorized
        '403':
          content:
            application/json:
              schema:
                $ref: '#/components/schemas/HTTPExceptionResponse'
          description: Forbidden
        '400':
          content:
            application/json:
              schema:
                $ref: '#/components/schemas/HTTPExceptionResponse'
          description: Bad Request
        '404':
          content:
            application/json:
              schema:
                $ref: '#/components/schemas/HTTPExceptionResponse'
          description: Not Found
        '422':
          description: Validation Error
          content:
            application/json:
              schema:
                $ref: '#/components/schemas/HTTPValidationError'
  /public/eventLogs/{event_log_id}:
    get:
      tags:
      - Event Log
      summary: Get Event Log
      operationId: get_event_log
      parameters:
      - name: event_log_id
        in: path
        required: true
        schema:
          type: integer
          title: Event Log Id
      responses:
        '200':
          description: Successful Response
          content:
            application/json:
              schema:
                $ref: '#/components/schemas/EventLogResponse'
        '401':
          content:
            application/json:
              schema:
                $ref: '#/components/schemas/HTTPExceptionResponse'
          description: Unauthorized
        '403':
          content:
            application/json:
              schema:
                $ref: '#/components/schemas/HTTPExceptionResponse'
          description: Forbidden
        '404':
          content:
            application/json:
              schema:
                $ref: '#/components/schemas/HTTPExceptionResponse'
          description: Not Found
        '422':
          description: Validation Error
          content:
            application/json:
              schema:
                $ref: '#/components/schemas/HTTPValidationError'
  /public/eventLogs/:
    get:
      tags:
      - Event Log
      summary: Get Event Logs
      description: Get all Event Logs.
      operationId: get_event_logs
      parameters:
      - name: dag_id
        in: query
        required: false
        schema:
          anyOf:
          - type: string
          - type: 'null'
          title: Dag Id
      - name: task_id
        in: query
        required: false
        schema:
          anyOf:
          - type: string
          - type: 'null'
          title: Task Id
      - name: run_id
        in: query
        required: false
        schema:
          anyOf:
          - type: string
          - type: 'null'
          title: Run Id
      - name: map_index
        in: query
        required: false
        schema:
          anyOf:
          - type: integer
          - type: 'null'
          title: Map Index
      - name: try_number
        in: query
        required: false
        schema:
          anyOf:
          - type: integer
          - type: 'null'
          title: Try Number
      - name: owner
        in: query
        required: false
        schema:
          anyOf:
          - type: string
          - type: 'null'
          title: Owner
      - name: event
        in: query
        required: false
        schema:
          anyOf:
          - type: string
          - type: 'null'
          title: Event
      - name: excluded_events
        in: query
        required: false
        schema:
          anyOf:
          - type: array
            items:
              type: string
          - type: 'null'
          title: Excluded Events
      - name: included_events
        in: query
        required: false
        schema:
          anyOf:
          - type: array
            items:
              type: string
          - type: 'null'
          title: Included Events
      - name: before
        in: query
        required: false
        schema:
          anyOf:
          - type: string
            format: date-time
          - type: 'null'
          title: Before
      - name: after
        in: query
        required: false
        schema:
          anyOf:
          - type: string
            format: date-time
          - type: 'null'
          title: After
      - name: limit
        in: query
        required: false
        schema:
          type: integer
          default: 100
          title: Limit
      - name: offset
        in: query
        required: false
        schema:
          type: integer
          default: 0
          title: Offset
      - name: order_by
        in: query
        required: false
        schema:
          type: string
          default: id
          title: Order By
      responses:
        '200':
          description: Successful Response
          content:
            application/json:
              schema:
                $ref: '#/components/schemas/EventLogCollectionResponse'
        '401':
          content:
            application/json:
              schema:
                $ref: '#/components/schemas/HTTPExceptionResponse'
          description: Unauthorized
        '403':
          content:
            application/json:
              schema:
                $ref: '#/components/schemas/HTTPExceptionResponse'
          description: Forbidden
        '422':
          description: Validation Error
          content:
            application/json:
              schema:
                $ref: '#/components/schemas/HTTPValidationError'
  /public/importErrors/{import_error_id}:
    get:
      tags:
      - Import Error
      summary: Get Import Error
      description: Get an import error.
      operationId: get_import_error
      parameters:
      - name: import_error_id
        in: path
        required: true
        schema:
          type: integer
          title: Import Error Id
      responses:
        '200':
          description: Successful Response
          content:
            application/json:
              schema:
                $ref: '#/components/schemas/ImportErrorResponse'
        '401':
          content:
            application/json:
              schema:
                $ref: '#/components/schemas/HTTPExceptionResponse'
          description: Unauthorized
        '403':
          content:
            application/json:
              schema:
                $ref: '#/components/schemas/HTTPExceptionResponse'
          description: Forbidden
        '404':
          content:
            application/json:
              schema:
                $ref: '#/components/schemas/HTTPExceptionResponse'
          description: Not Found
        '422':
          description: Validation Error
          content:
            application/json:
              schema:
                $ref: '#/components/schemas/HTTPValidationError'
  /public/importErrors/:
    get:
      tags:
      - Import Error
      summary: Get Import Errors
      description: Get all import errors.
      operationId: get_import_errors
      parameters:
      - name: limit
        in: query
        required: false
        schema:
          type: integer
          default: 100
          title: Limit
      - name: offset
        in: query
        required: false
        schema:
          type: integer
          default: 0
          title: Offset
      - name: order_by
        in: query
        required: false
        schema:
          type: string
          default: id
          title: Order By
      responses:
        '200':
          description: Successful Response
          content:
            application/json:
              schema:
                $ref: '#/components/schemas/ImportErrorCollectionResponse'
        '401':
          content:
            application/json:
              schema:
                $ref: '#/components/schemas/HTTPExceptionResponse'
          description: Unauthorized
        '403':
          content:
            application/json:
              schema:
                $ref: '#/components/schemas/HTTPExceptionResponse'
          description: Forbidden
        '422':
          description: Validation Error
          content:
            application/json:
              schema:
                $ref: '#/components/schemas/HTTPValidationError'
  /public/monitor/health:
    get:
      tags:
      - Monitor
      summary: Get Health
      operationId: get_health
      responses:
        '200':
          description: Successful Response
          content:
            application/json:
              schema:
                $ref: '#/components/schemas/HealthInfoSchema'
        '401':
          description: Unauthorized
          content:
            application/json:
              schema:
                $ref: '#/components/schemas/HTTPExceptionResponse'
        '403':
          description: Forbidden
          content:
            application/json:
              schema:
                $ref: '#/components/schemas/HTTPExceptionResponse'
  /public/plugins/:
    get:
      tags:
      - Plugin
      summary: Get Plugins
      operationId: get_plugins
      parameters:
      - name: limit
        in: query
        required: false
        schema:
          type: integer
          default: 100
          title: Limit
      - name: offset
        in: query
        required: false
        schema:
          type: integer
          default: 0
          title: Offset
      responses:
        '200':
          description: Successful Response
          content:
            application/json:
              schema:
                $ref: '#/components/schemas/PluginCollectionResponse'
        '401':
          content:
            application/json:
              schema:
                $ref: '#/components/schemas/HTTPExceptionResponse'
          description: Unauthorized
        '403':
          content:
            application/json:
              schema:
                $ref: '#/components/schemas/HTTPExceptionResponse'
          description: Forbidden
        '422':
          description: Validation Error
          content:
            application/json:
              schema:
                $ref: '#/components/schemas/HTTPValidationError'
  /public/pools/{pool_name}:
    delete:
      tags:
      - Pool
      summary: Delete Pool
      description: Delete a pool entry.
      operationId: delete_pool
      parameters:
      - name: pool_name
        in: path
        required: true
        schema:
          type: string
          title: Pool Name
      responses:
        '204':
          description: Successful Response
        '401':
          content:
            application/json:
              schema:
                $ref: '#/components/schemas/HTTPExceptionResponse'
          description: Unauthorized
        '403':
          content:
            application/json:
              schema:
                $ref: '#/components/schemas/HTTPExceptionResponse'
          description: Forbidden
        '400':
          content:
            application/json:
              schema:
                $ref: '#/components/schemas/HTTPExceptionResponse'
          description: Bad Request
        '404':
          content:
            application/json:
              schema:
                $ref: '#/components/schemas/HTTPExceptionResponse'
          description: Not Found
        '422':
          description: Validation Error
          content:
            application/json:
              schema:
                $ref: '#/components/schemas/HTTPValidationError'
    get:
      tags:
      - Pool
      summary: Get Pool
      description: Get a pool.
      operationId: get_pool
      parameters:
      - name: pool_name
        in: path
        required: true
        schema:
          type: string
          title: Pool Name
      responses:
        '200':
          description: Successful Response
          content:
            application/json:
              schema:
                $ref: '#/components/schemas/PoolResponse'
        '401':
          content:
            application/json:
              schema:
                $ref: '#/components/schemas/HTTPExceptionResponse'
          description: Unauthorized
        '403':
          content:
            application/json:
              schema:
                $ref: '#/components/schemas/HTTPExceptionResponse'
          description: Forbidden
        '404':
          content:
            application/json:
              schema:
                $ref: '#/components/schemas/HTTPExceptionResponse'
          description: Not Found
        '422':
          description: Validation Error
          content:
            application/json:
              schema:
                $ref: '#/components/schemas/HTTPValidationError'
    patch:
      tags:
      - Pool
      summary: Patch Pool
      description: Update a Pool.
      operationId: patch_pool
      parameters:
      - name: pool_name
        in: path
        required: true
        schema:
          type: string
          title: Pool Name
      - name: update_mask
        in: query
        required: false
        schema:
          anyOf:
          - type: array
            items:
              type: string
          - type: 'null'
          title: Update Mask
      requestBody:
        required: true
        content:
          application/json:
            schema:
              $ref: '#/components/schemas/PoolPatchBody'
      responses:
        '200':
          description: Successful Response
          content:
            application/json:
              schema:
                $ref: '#/components/schemas/PoolResponse'
        '401':
          content:
            application/json:
              schema:
                $ref: '#/components/schemas/HTTPExceptionResponse'
          description: Unauthorized
        '403':
          content:
            application/json:
              schema:
                $ref: '#/components/schemas/HTTPExceptionResponse'
          description: Forbidden
        '400':
          content:
            application/json:
              schema:
                $ref: '#/components/schemas/HTTPExceptionResponse'
          description: Bad Request
        '404':
          content:
            application/json:
              schema:
                $ref: '#/components/schemas/HTTPExceptionResponse'
          description: Not Found
        '422':
          description: Validation Error
          content:
            application/json:
              schema:
                $ref: '#/components/schemas/HTTPValidationError'
  /public/pools/:
    get:
      tags:
      - Pool
      summary: Get Pools
      description: Get all pools entries.
      operationId: get_pools
      parameters:
      - name: limit
        in: query
        required: false
        schema:
          type: integer
          default: 100
          title: Limit
      - name: offset
        in: query
        required: false
        schema:
          type: integer
          default: 0
          title: Offset
      - name: order_by
        in: query
        required: false
        schema:
          type: string
          default: id
          title: Order By
      responses:
        '200':
          description: Successful Response
          content:
            application/json:
              schema:
                $ref: '#/components/schemas/PoolCollectionResponse'
        '401':
          content:
            application/json:
              schema:
                $ref: '#/components/schemas/HTTPExceptionResponse'
          description: Unauthorized
        '403':
          content:
            application/json:
              schema:
                $ref: '#/components/schemas/HTTPExceptionResponse'
          description: Forbidden
        '404':
          content:
            application/json:
              schema:
                $ref: '#/components/schemas/HTTPExceptionResponse'
          description: Not Found
        '422':
          description: Validation Error
          content:
            application/json:
              schema:
                $ref: '#/components/schemas/HTTPValidationError'
    post:
      tags:
      - Pool
      summary: Post Pool
      description: Create a Pool.
      operationId: post_pool
      requestBody:
        required: true
        content:
          application/json:
            schema:
              $ref: '#/components/schemas/PoolPostBody'
      responses:
        '201':
          description: Successful Response
          content:
            application/json:
              schema:
                $ref: '#/components/schemas/PoolResponse'
        '401':
          content:
            application/json:
              schema:
                $ref: '#/components/schemas/HTTPExceptionResponse'
          description: Unauthorized
        '403':
          content:
            application/json:
              schema:
                $ref: '#/components/schemas/HTTPExceptionResponse'
          description: Forbidden
        '422':
          description: Validation Error
          content:
            application/json:
              schema:
                $ref: '#/components/schemas/HTTPValidationError'
  /public/providers/:
    get:
      tags:
      - Provider
      summary: Get Providers
      description: Get providers.
      operationId: get_providers
      parameters:
      - name: limit
        in: query
        required: false
        schema:
          type: integer
          default: 100
          title: Limit
      - name: offset
        in: query
        required: false
        schema:
          type: integer
          default: 0
          title: Offset
      responses:
        '200':
          description: Successful Response
          content:
            application/json:
              schema:
                $ref: '#/components/schemas/ProviderCollectionResponse'
        '401':
          content:
            application/json:
              schema:
                $ref: '#/components/schemas/HTTPExceptionResponse'
          description: Unauthorized
        '403':
          content:
            application/json:
              schema:
                $ref: '#/components/schemas/HTTPExceptionResponse'
          description: Forbidden
        '422':
          description: Validation Error
          content:
            application/json:
              schema:
                $ref: '#/components/schemas/HTTPValidationError'
  /public/dags/{dag_id}/dagRuns/{dag_run_id}/taskInstances/{task_id}:
    get:
      tags:
      - Task Instance
      summary: Get Task Instance
      description: Get task instance.
      operationId: get_task_instance
      parameters:
      - name: dag_id
        in: path
        required: true
        schema:
          type: string
          title: Dag Id
      - name: dag_run_id
        in: path
        required: true
        schema:
          type: string
          title: Dag Run Id
      - name: task_id
        in: path
        required: true
        schema:
          type: string
          title: Task Id
      responses:
        '200':
          description: Successful Response
          content:
            application/json:
              schema:
                $ref: '#/components/schemas/TaskInstanceResponse'
        '401':
          content:
            application/json:
              schema:
                $ref: '#/components/schemas/HTTPExceptionResponse'
          description: Unauthorized
        '403':
          content:
            application/json:
              schema:
                $ref: '#/components/schemas/HTTPExceptionResponse'
          description: Forbidden
        '404':
          content:
            application/json:
              schema:
                $ref: '#/components/schemas/HTTPExceptionResponse'
          description: Not Found
        '422':
          description: Validation Error
          content:
            application/json:
              schema:
                $ref: '#/components/schemas/HTTPValidationError'
  /public/dags/{dag_id}/dagRuns/{dag_run_id}/taskInstances/{task_id}/listMapped:
    get:
      tags:
      - Task Instance
      summary: Get Mapped Task Instances
      description: Get list of mapped task instances.
      operationId: get_mapped_task_instances
      parameters:
      - name: dag_id
        in: path
        required: true
        schema:
          type: string
          title: Dag Id
      - name: dag_run_id
        in: path
        required: true
        schema:
          type: string
          title: Dag Run Id
      - name: task_id
        in: path
        required: true
        schema:
          type: string
          title: Task Id
      - name: logical_date_gte
        in: query
        required: false
        schema:
          anyOf:
          - type: string
            format: date-time
          - type: 'null'
          title: Logical Date Gte
      - name: logical_date_lte
        in: query
        required: false
        schema:
          anyOf:
          - type: string
            format: date-time
          - type: 'null'
          title: Logical Date Lte
      - name: start_date_gte
        in: query
        required: false
        schema:
          anyOf:
          - type: string
            format: date-time
          - type: 'null'
          title: Start Date Gte
      - name: start_date_lte
        in: query
        required: false
        schema:
          anyOf:
          - type: string
            format: date-time
          - type: 'null'
          title: Start Date Lte
      - name: end_date_gte
        in: query
        required: false
        schema:
          anyOf:
          - type: string
            format: date-time
          - type: 'null'
          title: End Date Gte
      - name: end_date_lte
        in: query
        required: false
        schema:
          anyOf:
          - type: string
            format: date-time
          - type: 'null'
          title: End Date Lte
      - name: updated_at_gte
        in: query
        required: false
        schema:
          anyOf:
          - type: string
            format: date-time
          - type: 'null'
          title: Updated At Gte
      - name: updated_at_lte
        in: query
        required: false
        schema:
          anyOf:
          - type: string
            format: date-time
          - type: 'null'
          title: Updated At Lte
      - name: duration_gte
        in: query
        required: false
        schema:
          anyOf:
          - type: number
          - type: 'null'
          title: Duration Gte
      - name: duration_lte
        in: query
        required: false
        schema:
          anyOf:
          - type: number
          - type: 'null'
          title: Duration Lte
      - name: state
        in: query
        required: false
        schema:
          type: array
          items:
            type: string
          title: State
      - name: pool
        in: query
        required: false
        schema:
          type: array
          items:
            type: string
          title: Pool
      - name: queue
        in: query
        required: false
        schema:
          type: array
          items:
            type: string
          title: Queue
      - name: executor
        in: query
        required: false
        schema:
          type: array
          items:
            type: string
          title: Executor
      - name: limit
        in: query
        required: false
        schema:
          type: integer
          default: 100
          title: Limit
      - name: offset
        in: query
        required: false
        schema:
          type: integer
          default: 0
          title: Offset
      - name: order_by
        in: query
        required: false
        schema:
          type: string
          default: map_index
          title: Order By
      responses:
        '200':
          description: Successful Response
          content:
            application/json:
              schema:
                $ref: '#/components/schemas/TaskInstanceCollectionResponse'
        '401':
          content:
            application/json:
              schema:
                $ref: '#/components/schemas/HTTPExceptionResponse'
          description: Unauthorized
        '403':
          content:
            application/json:
              schema:
                $ref: '#/components/schemas/HTTPExceptionResponse'
          description: Forbidden
        '404':
          content:
            application/json:
              schema:
                $ref: '#/components/schemas/HTTPExceptionResponse'
          description: Not Found
        '422':
          description: Validation Error
          content:
            application/json:
              schema:
                $ref: '#/components/schemas/HTTPValidationError'
  /public/dags/{dag_id}/dagRuns/{dag_run_id}/taskInstances/{task_id}/{map_index}/dependencies:
    get:
      tags:
      - Task Instance
      summary: Get Task Instance Dependencies
      description: Get dependencies blocking task from getting scheduled.
      operationId: get_task_instance_dependencies
      parameters:
      - name: dag_id
        in: path
        required: true
        schema:
          type: string
          title: Dag Id
      - name: dag_run_id
        in: path
        required: true
        schema:
          type: string
          title: Dag Run Id
      - name: task_id
        in: path
        required: true
        schema:
          type: string
          title: Task Id
      - name: map_index
        in: path
        required: true
        schema:
          type: integer
          title: Map Index
      responses:
        '200':
          description: Successful Response
          content:
            application/json:
              schema:
                $ref: '#/components/schemas/TaskDependencyCollectionResponse'
        '401':
          content:
            application/json:
              schema:
                $ref: '#/components/schemas/HTTPExceptionResponse'
          description: Unauthorized
        '403':
          content:
            application/json:
              schema:
                $ref: '#/components/schemas/HTTPExceptionResponse'
          description: Forbidden
        '404':
          content:
            application/json:
              schema:
                $ref: '#/components/schemas/HTTPExceptionResponse'
          description: Not Found
        '422':
          description: Validation Error
          content:
            application/json:
              schema:
                $ref: '#/components/schemas/HTTPValidationError'
  /public/dags/{dag_id}/dagRuns/{dag_run_id}/taskInstances/{task_id}/dependencies:
    get:
      tags:
      - Task Instance
      summary: Get Task Instance Dependencies
      description: Get dependencies blocking task from getting scheduled.
      operationId: get_task_instance_dependencies
      parameters:
      - name: dag_id
        in: path
        required: true
        schema:
          type: string
          title: Dag Id
      - name: dag_run_id
        in: path
        required: true
        schema:
          type: string
          title: Dag Run Id
      - name: task_id
        in: path
        required: true
        schema:
          type: string
          title: Task Id
      - name: map_index
        in: query
        required: false
        schema:
          type: integer
          default: -1
          title: Map Index
      responses:
        '200':
          description: Successful Response
          content:
            application/json:
              schema:
                $ref: '#/components/schemas/TaskDependencyCollectionResponse'
        '401':
          content:
            application/json:
              schema:
                $ref: '#/components/schemas/HTTPExceptionResponse'
          description: Unauthorized
        '403':
          content:
            application/json:
              schema:
                $ref: '#/components/schemas/HTTPExceptionResponse'
          description: Forbidden
        '404':
          content:
            application/json:
              schema:
                $ref: '#/components/schemas/HTTPExceptionResponse'
          description: Not Found
        '422':
          description: Validation Error
          content:
            application/json:
              schema:
                $ref: '#/components/schemas/HTTPValidationError'
  /public/dags/{dag_id}/dagRuns/{dag_run_id}/taskInstances/{task_id}/{map_index}:
    get:
      tags:
      - Task Instance
      summary: Get Mapped Task Instance
      description: Get task instance.
      operationId: get_mapped_task_instance
      parameters:
      - name: dag_id
        in: path
        required: true
        schema:
          type: string
          title: Dag Id
      - name: dag_run_id
        in: path
        required: true
        schema:
          type: string
          title: Dag Run Id
      - name: task_id
        in: path
        required: true
        schema:
          type: string
          title: Task Id
      - name: map_index
        in: path
        required: true
        schema:
          type: integer
          title: Map Index
      responses:
        '200':
          description: Successful Response
          content:
            application/json:
              schema:
                $ref: '#/components/schemas/TaskInstanceResponse'
        '401':
          content:
            application/json:
              schema:
                $ref: '#/components/schemas/HTTPExceptionResponse'
          description: Unauthorized
        '403':
          content:
            application/json:
              schema:
                $ref: '#/components/schemas/HTTPExceptionResponse'
          description: Forbidden
        '404':
          content:
            application/json:
              schema:
                $ref: '#/components/schemas/HTTPExceptionResponse'
          description: Not Found
        '422':
          description: Validation Error
          content:
            application/json:
              schema:
                $ref: '#/components/schemas/HTTPValidationError'
  /public/dags/{dag_id}/dagRuns/{dag_run_id}/taskInstances/:
    get:
      tags:
      - Task Instance
      summary: Get Task Instances
      description: 'Get list of task instances.


        This endpoint allows specifying `~` as the dag_id, dag_run_id to retrieve
        Task Instances for all DAGs

        and DAG runs.'
      operationId: get_task_instances
      parameters:
      - name: dag_id
        in: path
        required: true
        schema:
          type: string
          title: Dag Id
      - name: dag_run_id
        in: path
        required: true
        schema:
          type: string
          title: Dag Run Id
      - name: logical_date_gte
        in: query
        required: false
        schema:
          anyOf:
          - type: string
            format: date-time
          - type: 'null'
          title: Logical Date Gte
      - name: logical_date_lte
        in: query
        required: false
        schema:
          anyOf:
          - type: string
            format: date-time
          - type: 'null'
          title: Logical Date Lte
      - name: start_date_gte
        in: query
        required: false
        schema:
          anyOf:
          - type: string
            format: date-time
          - type: 'null'
          title: Start Date Gte
      - name: start_date_lte
        in: query
        required: false
        schema:
          anyOf:
          - type: string
            format: date-time
          - type: 'null'
          title: Start Date Lte
      - name: end_date_gte
        in: query
        required: false
        schema:
          anyOf:
          - type: string
            format: date-time
          - type: 'null'
          title: End Date Gte
      - name: end_date_lte
        in: query
        required: false
        schema:
          anyOf:
          - type: string
            format: date-time
          - type: 'null'
          title: End Date Lte
      - name: updated_at_gte
        in: query
        required: false
        schema:
          anyOf:
          - type: string
            format: date-time
          - type: 'null'
          title: Updated At Gte
      - name: updated_at_lte
        in: query
        required: false
        schema:
          anyOf:
          - type: string
            format: date-time
          - type: 'null'
          title: Updated At Lte
      - name: duration_gte
        in: query
        required: false
        schema:
          anyOf:
          - type: number
          - type: 'null'
          title: Duration Gte
      - name: duration_lte
        in: query
        required: false
        schema:
          anyOf:
          - type: number
          - type: 'null'
          title: Duration Lte
      - name: state
        in: query
        required: false
        schema:
          type: array
          items:
            type: string
          title: State
      - name: pool
        in: query
        required: false
        schema:
          type: array
          items:
            type: string
          title: Pool
      - name: queue
        in: query
        required: false
        schema:
          type: array
          items:
            type: string
          title: Queue
      - name: executor
        in: query
        required: false
        schema:
          type: array
          items:
            type: string
          title: Executor
      - name: limit
        in: query
        required: false
        schema:
          type: integer
          default: 100
          title: Limit
      - name: offset
        in: query
        required: false
        schema:
          type: integer
          default: 0
          title: Offset
      - name: order_by
        in: query
        required: false
        schema:
          type: string
          default: map_index
          title: Order By
      responses:
        '200':
          description: Successful Response
          content:
            application/json:
              schema:
                $ref: '#/components/schemas/TaskInstanceCollectionResponse'
        '401':
          content:
            application/json:
              schema:
                $ref: '#/components/schemas/HTTPExceptionResponse'
          description: Unauthorized
        '403':
          content:
            application/json:
              schema:
                $ref: '#/components/schemas/HTTPExceptionResponse'
          description: Forbidden
        '404':
          content:
            application/json:
              schema:
                $ref: '#/components/schemas/HTTPExceptionResponse'
          description: Not Found
        '422':
          description: Validation Error
          content:
            application/json:
              schema:
                $ref: '#/components/schemas/HTTPValidationError'
  /public/dags/{dag_id}/tasks/{task_id}:
    get:
      tags:
      - Task
      summary: Get Task
      description: Get simplified representation of a task.
      operationId: get_task
      parameters:
      - name: dag_id
        in: path
        required: true
        schema:
          type: string
          title: Dag Id
      - name: task_id
        in: path
        required: true
        schema:
          title: Task Id
      responses:
        '200':
          description: Successful Response
          content:
            application/json:
              schema:
                $ref: '#/components/schemas/TaskResponse'
        '401':
          content:
            application/json:
              schema:
                $ref: '#/components/schemas/HTTPExceptionResponse'
          description: Unauthorized
        '403':
          content:
            application/json:
              schema:
                $ref: '#/components/schemas/HTTPExceptionResponse'
          description: Forbidden
        '400':
          content:
            application/json:
              schema:
                $ref: '#/components/schemas/HTTPExceptionResponse'
          description: Bad Request
        '404':
          content:
            application/json:
              schema:
                $ref: '#/components/schemas/HTTPExceptionResponse'
          description: Not Found
        '422':
          description: Validation Error
          content:
            application/json:
              schema:
                $ref: '#/components/schemas/HTTPValidationError'
  /public/variables/{variable_key}:
    delete:
      tags:
      - Variable
      summary: Delete Variable
      description: Delete a variable entry.
      operationId: delete_variable
      parameters:
      - name: variable_key
        in: path
        required: true
        schema:
          type: string
          title: Variable Key
      responses:
        '204':
          description: Successful Response
        '401':
          content:
            application/json:
              schema:
                $ref: '#/components/schemas/HTTPExceptionResponse'
          description: Unauthorized
        '403':
          content:
            application/json:
              schema:
                $ref: '#/components/schemas/HTTPExceptionResponse'
          description: Forbidden
        '404':
          content:
            application/json:
              schema:
                $ref: '#/components/schemas/HTTPExceptionResponse'
          description: Not Found
        '422':
          description: Validation Error
          content:
            application/json:
              schema:
                $ref: '#/components/schemas/HTTPValidationError'
    get:
      tags:
      - Variable
      summary: Get Variable
      description: Get a variable entry.
      operationId: get_variable
      parameters:
      - name: variable_key
        in: path
        required: true
        schema:
          type: string
          title: Variable Key
      responses:
        '200':
          description: Successful Response
          content:
            application/json:
              schema:
                $ref: '#/components/schemas/VariableResponse'
        '401':
          content:
            application/json:
              schema:
                $ref: '#/components/schemas/HTTPExceptionResponse'
          description: Unauthorized
        '403':
          content:
            application/json:
              schema:
                $ref: '#/components/schemas/HTTPExceptionResponse'
          description: Forbidden
        '404':
          content:
            application/json:
              schema:
                $ref: '#/components/schemas/HTTPExceptionResponse'
          description: Not Found
        '422':
          description: Validation Error
          content:
            application/json:
              schema:
                $ref: '#/components/schemas/HTTPValidationError'
    patch:
      tags:
      - Variable
      summary: Patch Variable
      description: Update a variable by key.
      operationId: patch_variable
      parameters:
      - name: variable_key
        in: path
        required: true
        schema:
          type: string
          title: Variable Key
      - name: update_mask
        in: query
        required: false
        schema:
          anyOf:
          - type: array
            items:
              type: string
          - type: 'null'
          title: Update Mask
      requestBody:
        required: true
        content:
          application/json:
            schema:
              $ref: '#/components/schemas/VariableBody'
      responses:
        '200':
          description: Successful Response
          content:
            application/json:
              schema:
                $ref: '#/components/schemas/VariableResponse'
        '401':
          content:
            application/json:
              schema:
                $ref: '#/components/schemas/HTTPExceptionResponse'
          description: Unauthorized
        '403':
          content:
            application/json:
              schema:
                $ref: '#/components/schemas/HTTPExceptionResponse'
          description: Forbidden
        '400':
          content:
            application/json:
              schema:
                $ref: '#/components/schemas/HTTPExceptionResponse'
          description: Bad Request
        '404':
          content:
            application/json:
              schema:
                $ref: '#/components/schemas/HTTPExceptionResponse'
          description: Not Found
        '422':
          description: Validation Error
          content:
            application/json:
              schema:
                $ref: '#/components/schemas/HTTPValidationError'
  /public/variables/:
    get:
      tags:
      - Variable
      summary: Get Variables
      description: Get all Variables entries.
      operationId: get_variables
      parameters:
      - name: limit
        in: query
        required: false
        schema:
          type: integer
          default: 100
          title: Limit
      - name: offset
        in: query
        required: false
        schema:
          type: integer
          default: 0
          title: Offset
      - name: order_by
        in: query
        required: false
        schema:
          type: string
          default: id
          title: Order By
      responses:
        '200':
          description: Successful Response
          content:
            application/json:
              schema:
                $ref: '#/components/schemas/VariableCollectionResponse'
        '401':
          content:
            application/json:
              schema:
                $ref: '#/components/schemas/HTTPExceptionResponse'
          description: Unauthorized
        '403':
          content:
            application/json:
              schema:
                $ref: '#/components/schemas/HTTPExceptionResponse'
          description: Forbidden
        '422':
          description: Validation Error
          content:
            application/json:
              schema:
                $ref: '#/components/schemas/HTTPValidationError'
    post:
      tags:
      - Variable
      summary: Post Variable
      description: Create a variable.
      operationId: post_variable
      requestBody:
        required: true
        content:
          application/json:
            schema:
              $ref: '#/components/schemas/VariableBody'
      responses:
        '201':
          description: Successful Response
          content:
            application/json:
              schema:
                $ref: '#/components/schemas/VariableResponse'
        '401':
          content:
            application/json:
              schema:
                $ref: '#/components/schemas/HTTPExceptionResponse'
          description: Unauthorized
        '403':
          content:
            application/json:
              schema:
                $ref: '#/components/schemas/HTTPExceptionResponse'
          description: Forbidden
        '422':
          description: Validation Error
          content:
            application/json:
              schema:
                $ref: '#/components/schemas/HTTPValidationError'
  /public/version/:
    get:
      tags:
      - Version
      summary: Get Version
      description: Get version information.
      operationId: get_version
      responses:
        '200':
          description: Successful Response
          content:
            application/json:
              schema:
                $ref: '#/components/schemas/VersionInfo'
        '401':
          description: Unauthorized
          content:
            application/json:
              schema:
                $ref: '#/components/schemas/HTTPExceptionResponse'
        '403':
          description: Forbidden
          content:
            application/json:
              schema:
                $ref: '#/components/schemas/HTTPExceptionResponse'
  /public/dags/{dag_id}/dagRuns/{dag_run_id}/taskInstances/{task_id}/xcomEntries/{xcom_key}:
    get:
      tags:
      - XCom
      summary: Get Xcom Entry
      description: Get an XCom entry.
      operationId: get_xcom_entry
      parameters:
      - name: dag_id
        in: path
        required: true
        schema:
          type: string
          title: Dag Id
      - name: task_id
        in: path
        required: true
        schema:
          type: string
          title: Task Id
      - name: dag_run_id
        in: path
        required: true
        schema:
          type: string
          title: Dag Run Id
      - name: xcom_key
        in: path
        required: true
        schema:
          type: string
          title: Xcom Key
      - name: map_index
        in: query
        required: false
        schema:
          type: integer
          minimum: -1
          default: -1
          title: Map Index
      - name: deserialize
        in: query
        required: false
        schema:
          type: boolean
          default: false
          title: Deserialize
      - name: stringify
        in: query
        required: false
        schema:
          type: boolean
          default: true
          title: Stringify
      responses:
        '200':
          description: Successful Response
          content:
            application/json:
              schema:
                anyOf:
                - $ref: '#/components/schemas/XComResponseNative'
                - $ref: '#/components/schemas/XComResponseString'
                title: Response Get Xcom Entry
        '401':
          content:
            application/json:
              schema:
                $ref: '#/components/schemas/HTTPExceptionResponse'
          description: Unauthorized
        '403':
          content:
            application/json:
              schema:
                $ref: '#/components/schemas/HTTPExceptionResponse'
          description: Forbidden
        '400':
          content:
            application/json:
              schema:
                $ref: '#/components/schemas/HTTPExceptionResponse'
          description: Bad Request
        '404':
          content:
            application/json:
              schema:
                $ref: '#/components/schemas/HTTPExceptionResponse'
          description: Not Found
        '422':
          description: Validation Error
          content:
            application/json:
              schema:
                $ref: '#/components/schemas/HTTPValidationError'
components:
  schemas:
    AppBuilderMenuItemResponse:
      properties:
        name:
          type: string
          title: Name
        href:
          anyOf:
          - type: string
          - type: 'null'
          title: Href
        category:
          anyOf:
          - type: string
          - type: 'null'
          title: Category
      additionalProperties: true
      type: object
      required:
      - name
      title: AppBuilderMenuItemResponse
      description: Serializer for AppBuilder Menu Item responses.
    AppBuilderViewResponse:
      properties:
        name:
          anyOf:
          - type: string
          - type: 'null'
          title: Name
        category:
          anyOf:
          - type: string
          - type: 'null'
          title: Category
        view:
          anyOf:
          - type: string
          - type: 'null'
          title: View
        label:
          anyOf:
          - type: string
          - type: 'null'
          title: Label
      additionalProperties: true
      type: object
      title: AppBuilderViewResponse
      description: Serializer for AppBuilder View responses.
    AssetAliasSchema:
      properties:
        id:
          type: integer
          title: Id
        name:
          type: string
          title: Name
      type: object
      required:
      - id
      - name
      title: AssetAliasSchema
      description: Serializable version of the AssetAliasSchema ORM SqlAlchemyModel.
    AssetCollectionResponse:
      properties:
        assets:
          items:
            $ref: '#/components/schemas/AssetResponse'
          type: array
          title: Assets
        total_entries:
          type: integer
          title: Total Entries
      type: object
      required:
      - assets
      - total_entries
      title: AssetCollectionResponse
      description: Asset collection response.
    AssetEventCollectionResponse:
      properties:
        asset_events:
          items:
            $ref: '#/components/schemas/AssetEventResponse'
          type: array
          title: Asset Events
        total_entries:
          type: integer
          title: Total Entries
      type: object
      required:
      - asset_events
      - total_entries
      title: AssetEventCollectionResponse
      description: Asset event collection response.
    AssetEventResponse:
      properties:
        id:
          type: integer
          title: Id
        asset_id:
          type: integer
          title: Asset Id
        uri:
          type: string
          title: Uri
        extra:
          anyOf:
          - type: object
          - type: 'null'
          title: Extra
        source_task_id:
          anyOf:
          - type: string
          - type: 'null'
          title: Source Task Id
        source_dag_id:
          anyOf:
          - type: string
          - type: 'null'
          title: Source Dag Id
        source_run_id:
          anyOf:
          - type: string
          - type: 'null'
          title: Source Run Id
        source_map_index:
          type: integer
          title: Source Map Index
        created_dagruns:
          items:
            $ref: '#/components/schemas/DagRunAssetReference'
          type: array
          title: Created Dagruns
        timestamp:
          type: string
          format: date-time
          title: Timestamp
      type: object
      required:
      - id
      - asset_id
      - uri
      - source_map_index
      - created_dagruns
      - timestamp
      title: AssetEventResponse
      description: Asset event serializer for responses.
    AssetResponse:
      properties:
        id:
          type: integer
          title: Id
        uri:
          type: string
          title: Uri
        extra:
          anyOf:
          - type: object
          - type: 'null'
          title: Extra
        created_at:
          type: string
          format: date-time
          title: Created At
        updated_at:
          type: string
          format: date-time
          title: Updated At
        consuming_dags:
          items:
            $ref: '#/components/schemas/DagScheduleAssetReference'
          type: array
          title: Consuming Dags
        producing_tasks:
          items:
            $ref: '#/components/schemas/TaskOutletAssetReference'
          type: array
          title: Producing Tasks
        aliases:
          items:
            $ref: '#/components/schemas/AssetAliasSchema'
          type: array
          title: Aliases
      type: object
      required:
      - id
      - uri
      - created_at
      - updated_at
      - consuming_dags
      - producing_tasks
      - aliases
      title: AssetResponse
      description: Asset serializer for responses.
    BackfillCollectionResponse:
      properties:
        backfills:
          items:
            $ref: '#/components/schemas/BackfillResponse'
          type: array
          title: Backfills
        total_entries:
          type: integer
          title: Total Entries
      type: object
      required:
      - backfills
      - total_entries
      title: BackfillCollectionResponse
      description: Backfill Collection serializer for responses.
    BackfillPostBody:
      properties:
        dag_id:
          type: string
          title: Dag Id
        from_date:
          type: string
          format: date-time
          title: From Date
        to_date:
          type: string
          format: date-time
          title: To Date
        run_backwards:
          type: boolean
          title: Run Backwards
          default: false
        dag_run_conf:
          type: object
          title: Dag Run Conf
          default: {}
        reprocess_behavior:
          $ref: '#/components/schemas/ReprocessBehavior'
          default: none
        max_active_runs:
          type: integer
          title: Max Active Runs
          default: 10
      type: object
      required:
      - dag_id
      - from_date
      - to_date
      title: BackfillPostBody
      description: Object used for create backfill request.
    BackfillResponse:
      properties:
        id:
          type: integer
          title: Id
        dag_id:
          type: string
          title: Dag Id
        from_date:
          type: string
          format: date-time
          title: From Date
        to_date:
          type: string
          format: date-time
          title: To Date
        dag_run_conf:
          type: object
          title: Dag Run Conf
        is_paused:
          type: boolean
          title: Is Paused
        reprocess_behavior:
          $ref: '#/components/schemas/ReprocessBehavior'
        max_active_runs:
          type: integer
          title: Max Active Runs
        created_at:
          type: string
          format: date-time
          title: Created At
        completed_at:
          anyOf:
          - type: string
            format: date-time
          - type: 'null'
          title: Completed At
        updated_at:
          type: string
          format: date-time
          title: Updated At
      type: object
      required:
      - id
      - dag_id
      - from_date
      - to_date
      - dag_run_conf
      - is_paused
      - reprocess_behavior
      - max_active_runs
      - created_at
      - completed_at
      - updated_at
      title: BackfillResponse
      description: Base serializer for Backfill.
    BaseInfoSchema:
      properties:
        status:
          anyOf:
          - type: string
          - type: 'null'
          title: Status
      type: object
      required:
      - status
      title: BaseInfoSchema
      description: Base status field for metadatabase and scheduler.
    ConnectionBody:
      properties:
        connection_id:
          type: string
          title: Connection Id
        conn_type:
          type: string
          title: Conn Type
        description:
          anyOf:
          - type: string
          - type: 'null'
          title: Description
        host:
          anyOf:
          - type: string
          - type: 'null'
          title: Host
        login:
          anyOf:
          - type: string
          - type: 'null'
          title: Login
        schema:
          anyOf:
          - type: string
          - type: 'null'
          title: Schema
        port:
          anyOf:
          - type: integer
          - type: 'null'
          title: Port
        password:
          anyOf:
          - type: string
          - type: 'null'
          title: Password
        extra:
          anyOf:
          - type: string
          - type: 'null'
          title: Extra
      type: object
      required:
      - connection_id
      - conn_type
      title: ConnectionBody
      description: Connection Serializer for requests body.
    ConnectionCollectionResponse:
      properties:
        connections:
          items:
            $ref: '#/components/schemas/ConnectionResponse'
          type: array
          title: Connections
        total_entries:
          type: integer
          title: Total Entries
      type: object
      required:
      - connections
      - total_entries
      title: ConnectionCollectionResponse
      description: Connection Collection serializer for responses.
    ConnectionResponse:
      properties:
        connection_id:
          type: string
          title: Connection Id
        conn_type:
          type: string
          title: Conn Type
        description:
          anyOf:
          - type: string
          - type: 'null'
          title: Description
        host:
          anyOf:
          - type: string
          - type: 'null'
          title: Host
        login:
          anyOf:
          - type: string
          - type: 'null'
          title: Login
        schema:
          anyOf:
          - type: string
          - type: 'null'
          title: Schema
        port:
          anyOf:
          - type: integer
          - type: 'null'
          title: Port
        password:
          anyOf:
          - type: string
          - type: 'null'
          title: Password
        extra:
          anyOf:
          - type: string
          - type: 'null'
          title: Extra
      type: object
      required:
      - connection_id
      - conn_type
      - description
      - host
      - login
      - schema
      - port
      - password
      - extra
      title: ConnectionResponse
      description: Connection serializer for responses.
    ConnectionTestResponse:
      properties:
        status:
          type: boolean
          title: Status
        message:
          type: string
          title: Message
      type: object
      required:
      - status
      - message
      title: ConnectionTestResponse
      description: Connection Test serializer for responses.
    DAGCollectionResponse:
      properties:
        dags:
          items:
            $ref: '#/components/schemas/DAGResponse'
          type: array
          title: Dags
        total_entries:
          type: integer
          title: Total Entries
      type: object
      required:
      - dags
      - total_entries
      title: DAGCollectionResponse
      description: DAG Collection serializer for responses.
    DAGDetailsResponse:
      properties:
        dag_id:
          type: string
          title: Dag Id
        dag_display_name:
          type: string
          title: Dag Display Name
        is_paused:
          type: boolean
          title: Is Paused
        is_active:
          type: boolean
          title: Is Active
        last_parsed_time:
          anyOf:
          - type: string
            format: date-time
          - type: 'null'
          title: Last Parsed Time
        last_expired:
          anyOf:
          - type: string
            format: date-time
          - type: 'null'
          title: Last Expired
        default_view:
          anyOf:
          - type: string
          - type: 'null'
          title: Default View
        fileloc:
          type: string
          title: Fileloc
        description:
          anyOf:
          - type: string
          - type: 'null'
          title: Description
        timetable_summary:
          anyOf:
          - type: string
          - type: 'null'
          title: Timetable Summary
        timetable_description:
          anyOf:
          - type: string
          - type: 'null'
          title: Timetable Description
        tags:
          items:
            $ref: '#/components/schemas/DagTagPydantic'
          type: array
          title: Tags
        max_active_tasks:
          type: integer
          title: Max Active Tasks
        max_active_runs:
          anyOf:
          - type: integer
          - type: 'null'
          title: Max Active Runs
        max_consecutive_failed_dag_runs:
          type: integer
          title: Max Consecutive Failed Dag Runs
        has_task_concurrency_limits:
          type: boolean
          title: Has Task Concurrency Limits
        has_import_errors:
          type: boolean
          title: Has Import Errors
        next_dagrun:
          anyOf:
          - type: string
            format: date-time
          - type: 'null'
          title: Next Dagrun
        next_dagrun_data_interval_start:
          anyOf:
          - type: string
            format: date-time
          - type: 'null'
          title: Next Dagrun Data Interval Start
        next_dagrun_data_interval_end:
          anyOf:
          - type: string
            format: date-time
          - type: 'null'
          title: Next Dagrun Data Interval End
        next_dagrun_create_after:
          anyOf:
          - type: string
            format: date-time
          - type: 'null'
          title: Next Dagrun Create After
        owners:
          items:
            type: string
          type: array
          title: Owners
        catchup:
          type: boolean
          title: Catchup
        dag_run_timeout:
          anyOf:
          - type: string
            format: duration
          - type: 'null'
          title: Dag Run Timeout
        asset_expression:
          anyOf:
          - type: object
          - type: 'null'
          title: Asset Expression
        doc_md:
          anyOf:
          - type: string
          - type: 'null'
          title: Doc Md
        start_date:
          anyOf:
          - type: string
            format: date-time
          - type: 'null'
          title: Start Date
        end_date:
          anyOf:
          - type: string
            format: date-time
          - type: 'null'
          title: End Date
        is_paused_upon_creation:
          anyOf:
          - type: boolean
          - type: 'null'
          title: Is Paused Upon Creation
        params:
          anyOf:
          - type: object
          - type: 'null'
          title: Params
        render_template_as_native_obj:
          type: boolean
          title: Render Template As Native Obj
        template_search_path:
          anyOf:
          - items:
              type: string
            type: array
          - type: 'null'
          title: Template Search Path
        timezone:
          anyOf:
          - type: string
          - type: 'null'
          title: Timezone
        last_parsed:
          anyOf:
          - type: string
            format: date-time
          - type: 'null'
          title: Last Parsed
        file_token:
          type: string
          title: File Token
          description: Return file token.
          readOnly: true
        concurrency:
          type: integer
          title: Concurrency
          description: Return max_active_tasks as concurrency.
          readOnly: true
      type: object
      required:
      - dag_id
      - dag_display_name
      - is_paused
      - is_active
      - last_parsed_time
      - last_expired
      - default_view
      - fileloc
      - description
      - timetable_summary
      - timetable_description
      - tags
      - max_active_tasks
      - max_active_runs
      - max_consecutive_failed_dag_runs
      - has_task_concurrency_limits
      - has_import_errors
      - next_dagrun
      - next_dagrun_data_interval_start
      - next_dagrun_data_interval_end
      - next_dagrun_create_after
      - owners
      - catchup
      - dag_run_timeout
      - asset_expression
      - doc_md
      - start_date
      - end_date
      - is_paused_upon_creation
      - params
      - render_template_as_native_obj
      - template_search_path
      - timezone
      - last_parsed
      - file_token
      - concurrency
      title: DAGDetailsResponse
      description: Specific serializer for DAG Details responses.
    DAGPatchBody:
      properties:
        is_paused:
          type: boolean
          title: Is Paused
      type: object
      required:
      - is_paused
      title: DAGPatchBody
      description: Dag Serializer for updatable bodies.
    DAGResponse:
      properties:
        dag_id:
          type: string
          title: Dag Id
        dag_display_name:
          type: string
          title: Dag Display Name
        is_paused:
          type: boolean
          title: Is Paused
        is_active:
          type: boolean
          title: Is Active
        last_parsed_time:
          anyOf:
          - type: string
            format: date-time
          - type: 'null'
          title: Last Parsed Time
        last_expired:
          anyOf:
          - type: string
            format: date-time
          - type: 'null'
          title: Last Expired
        default_view:
          anyOf:
          - type: string
          - type: 'null'
          title: Default View
        fileloc:
          type: string
          title: Fileloc
        description:
          anyOf:
          - type: string
          - type: 'null'
          title: Description
        timetable_summary:
          anyOf:
          - type: string
          - type: 'null'
          title: Timetable Summary
        timetable_description:
          anyOf:
          - type: string
          - type: 'null'
          title: Timetable Description
        tags:
          items:
            $ref: '#/components/schemas/DagTagPydantic'
          type: array
          title: Tags
        max_active_tasks:
          type: integer
          title: Max Active Tasks
        max_active_runs:
          anyOf:
          - type: integer
          - type: 'null'
          title: Max Active Runs
        max_consecutive_failed_dag_runs:
          type: integer
          title: Max Consecutive Failed Dag Runs
        has_task_concurrency_limits:
          type: boolean
          title: Has Task Concurrency Limits
        has_import_errors:
          type: boolean
          title: Has Import Errors
        next_dagrun:
          anyOf:
          - type: string
            format: date-time
          - type: 'null'
          title: Next Dagrun
        next_dagrun_data_interval_start:
          anyOf:
          - type: string
            format: date-time
          - type: 'null'
          title: Next Dagrun Data Interval Start
        next_dagrun_data_interval_end:
          anyOf:
          - type: string
            format: date-time
          - type: 'null'
          title: Next Dagrun Data Interval End
        next_dagrun_create_after:
          anyOf:
          - type: string
            format: date-time
          - type: 'null'
          title: Next Dagrun Create After
        owners:
          items:
            type: string
          type: array
          title: Owners
        file_token:
          type: string
          title: File Token
          description: Return file token.
          readOnly: true
      type: object
      required:
      - dag_id
      - dag_display_name
      - is_paused
      - is_active
      - last_parsed_time
      - last_expired
      - default_view
      - fileloc
      - description
      - timetable_summary
      - timetable_description
      - tags
      - max_active_tasks
      - max_active_runs
      - max_consecutive_failed_dag_runs
      - has_task_concurrency_limits
      - has_import_errors
      - next_dagrun
      - next_dagrun_data_interval_start
      - next_dagrun_data_interval_end
      - next_dagrun_create_after
      - owners
      - file_token
      title: DAGResponse
      description: DAG serializer for responses.
    DAGRunPatchBody:
      properties:
        state:
          anyOf:
          - $ref: '#/components/schemas/DAGRunPatchStates'
          - type: 'null'
        note:
          anyOf:
          - type: string
            maxLength: 1000
          - type: 'null'
          title: Note
      type: object
      title: DAGRunPatchBody
      description: DAG Run Serializer for PATCH requests.
    DAGRunPatchStates:
      type: string
      enum:
      - queued
      - success
      - failed
      title: DAGRunPatchStates
      description: Enum for DAG Run states when updating a DAG Run.
    DAGRunResponse:
      properties:
        run_id:
          anyOf:
          - type: string
          - type: 'null'
          title: Run Id
        dag_id:
          type: string
          title: Dag Id
        logical_date:
          anyOf:
          - type: string
            format: date-time
          - type: 'null'
          title: Logical Date
        queued_at:
          anyOf:
          - type: string
            format: date-time
          - type: 'null'
          title: Queued At
        start_date:
          anyOf:
          - type: string
            format: date-time
          - type: 'null'
          title: Start Date
        end_date:
          anyOf:
          - type: string
            format: date-time
          - type: 'null'
          title: End Date
        data_interval_start:
          anyOf:
          - type: string
            format: date-time
          - type: 'null'
          title: Data Interval Start
        data_interval_end:
          anyOf:
          - type: string
            format: date-time
          - type: 'null'
          title: Data Interval End
        last_scheduling_decision:
          anyOf:
          - type: string
            format: date-time
          - type: 'null'
          title: Last Scheduling Decision
        run_type:
          $ref: '#/components/schemas/DagRunType'
        state:
          $ref: '#/components/schemas/DagRunState'
        external_trigger:
          type: boolean
          title: External Trigger
        triggered_by:
          $ref: '#/components/schemas/DagRunTriggeredByType'
        conf:
          type: object
          title: Conf
        note:
          anyOf:
          - type: string
          - type: 'null'
          title: Note
      type: object
      required:
      - run_id
      - dag_id
      - logical_date
      - queued_at
      - start_date
      - end_date
      - data_interval_start
      - data_interval_end
      - last_scheduling_decision
      - run_type
      - state
      - external_trigger
      - triggered_by
      - conf
      - note
      title: DAGRunResponse
      description: DAG Run serializer for responses.
    DAGRunStates:
      properties:
        queued:
          type: integer
          title: Queued
        running:
          type: integer
          title: Running
        success:
          type: integer
          title: Success
        failed:
          type: integer
          title: Failed
      type: object
      required:
      - queued
      - running
      - success
      - failed
      title: DAGRunStates
      description: DAG Run States for responses.
    DAGRunTypes:
      properties:
        backfill:
          type: integer
          title: Backfill
        scheduled:
          type: integer
          title: Scheduled
        manual:
          type: integer
          title: Manual
        asset_triggered:
          type: integer
          title: Asset Triggered
      type: object
      required:
      - backfill
      - scheduled
      - manual
      - asset_triggered
      title: DAGRunTypes
      description: DAG Run Types for responses.
    DAGSourceResponse:
      properties:
        content:
          anyOf:
          - type: string
          - type: 'null'
          title: Content
      type: object
      required:
      - content
      title: DAGSourceResponse
      description: DAG Source serializer for responses.
    DAGTagCollectionResponse:
      properties:
        tags:
          items:
            type: string
          type: array
          title: Tags
        total_entries:
          type: integer
          title: Total Entries
      type: object
      required:
      - tags
      - total_entries
      title: DAGTagCollectionResponse
      description: DAG Tags Collection serializer for responses.
    DAGWarningCollectionResponse:
      properties:
        dag_warnings:
          items:
            $ref: '#/components/schemas/DAGWarningResponse'
          type: array
          title: Dag Warnings
        total_entries:
          type: integer
          title: Total Entries
      type: object
      required:
      - dag_warnings
      - total_entries
      title: DAGWarningCollectionResponse
      description: DAG warning collection serializer for responses.
    DAGWarningResponse:
      properties:
        dag_id:
          type: string
          title: Dag Id
        warning_type:
          $ref: '#/components/schemas/DagWarningType'
        message:
          type: string
          title: Message
        timestamp:
          type: string
          format: date-time
          title: Timestamp
      type: object
      required:
      - dag_id
      - warning_type
      - message
      - timestamp
      title: DAGWarningResponse
      description: DAG Warning serializer for responses.
    DAGWithLatestDagRunsCollectionResponse:
      properties:
        total_entries:
          type: integer
          title: Total Entries
        dags:
          items:
            $ref: '#/components/schemas/DAGWithLatestDagRunsResponse'
          type: array
          title: Dags
      type: object
      required:
      - total_entries
      - dags
      title: DAGWithLatestDagRunsCollectionResponse
      description: DAG with latest dag runs collection response serializer.
    DAGWithLatestDagRunsResponse:
      properties:
        dag_id:
          type: string
          title: Dag Id
        dag_display_name:
          type: string
          title: Dag Display Name
        is_paused:
          type: boolean
          title: Is Paused
        is_active:
          type: boolean
          title: Is Active
        last_parsed_time:
          anyOf:
          - type: string
            format: date-time
          - type: 'null'
          title: Last Parsed Time
        last_expired:
          anyOf:
          - type: string
            format: date-time
          - type: 'null'
          title: Last Expired
        default_view:
          anyOf:
          - type: string
          - type: 'null'
          title: Default View
        fileloc:
          type: string
          title: Fileloc
        description:
          anyOf:
          - type: string
          - type: 'null'
          title: Description
        timetable_summary:
          anyOf:
          - type: string
          - type: 'null'
          title: Timetable Summary
        timetable_description:
          anyOf:
          - type: string
          - type: 'null'
          title: Timetable Description
        tags:
          items:
            $ref: '#/components/schemas/DagTagPydantic'
          type: array
          title: Tags
        max_active_tasks:
          type: integer
          title: Max Active Tasks
        max_active_runs:
          anyOf:
          - type: integer
          - type: 'null'
          title: Max Active Runs
        max_consecutive_failed_dag_runs:
          type: integer
          title: Max Consecutive Failed Dag Runs
        has_task_concurrency_limits:
          type: boolean
          title: Has Task Concurrency Limits
        has_import_errors:
          type: boolean
          title: Has Import Errors
        next_dagrun:
          anyOf:
          - type: string
            format: date-time
          - type: 'null'
          title: Next Dagrun
        next_dagrun_data_interval_start:
          anyOf:
          - type: string
            format: date-time
          - type: 'null'
          title: Next Dagrun Data Interval Start
        next_dagrun_data_interval_end:
          anyOf:
          - type: string
            format: date-time
          - type: 'null'
          title: Next Dagrun Data Interval End
        next_dagrun_create_after:
          anyOf:
          - type: string
            format: date-time
          - type: 'null'
          title: Next Dagrun Create After
        owners:
          items:
            type: string
          type: array
          title: Owners
        latest_dag_runs:
          items:
            $ref: '#/components/schemas/DAGRunResponse'
          type: array
          title: Latest Dag Runs
        file_token:
          type: string
          title: File Token
          description: Return file token.
          readOnly: true
      type: object
      required:
      - dag_id
      - dag_display_name
      - is_paused
      - is_active
      - last_parsed_time
      - last_expired
      - default_view
      - fileloc
      - description
      - timetable_summary
      - timetable_description
      - tags
      - max_active_tasks
      - max_active_runs
      - max_consecutive_failed_dag_runs
      - has_task_concurrency_limits
      - has_import_errors
      - next_dagrun
      - next_dagrun_data_interval_start
      - next_dagrun_data_interval_end
      - next_dagrun_create_after
      - owners
      - latest_dag_runs
      - file_token
      title: DAGWithLatestDagRunsResponse
      description: DAG with latest dag runs response serializer.
    DagProcessorInfoSchema:
      properties:
        status:
          anyOf:
          - type: string
          - type: 'null'
          title: Status
        latest_dag_processor_heartbeat:
          anyOf:
          - type: string
          - type: 'null'
          title: Latest Dag Processor Heartbeat
      type: object
      required:
      - status
      - latest_dag_processor_heartbeat
      title: DagProcessorInfoSchema
      description: Schema for DagProcessor info.
    DagRunAssetReference:
      properties:
        run_id:
          type: string
          title: Run Id
        dag_id:
          type: string
          title: Dag Id
        logical_date:
          type: string
          format: date-time
          title: Logical Date
        start_date:
          type: string
          format: date-time
          title: Start Date
        end_date:
          type: string
          format: date-time
          title: End Date
        state:
          type: string
          title: State
        data_interval_start:
          type: string
          format: date-time
          title: Data Interval Start
        data_interval_end:
          type: string
          format: date-time
          title: Data Interval End
      type: object
      required:
      - run_id
      - dag_id
      - logical_date
      - start_date
      - end_date
      - state
      - data_interval_start
      - data_interval_end
      title: DagRunAssetReference
      description: DAGRun serializer for asset responses.
    DagRunState:
      type: string
      enum:
      - queued
      - running
      - success
      - failed
      title: DagRunState
      description: 'All possible states that a DagRun can be in.


        These are "shared" with TaskInstanceState in some parts of the code,

        so please ensure that their values always match the ones with the

        same name in TaskInstanceState.'
    DagRunTriggeredByType:
      type: string
      enum:
      - cli
      - operator
      - rest_api
      - ui
      - test
      - timetable
      - asset
      - backfill
      title: DagRunTriggeredByType
      description: Class with TriggeredBy types for DagRun.
    DagRunType:
      type: string
      enum:
      - backfill
      - scheduled
      - manual
      - asset_triggered
      title: DagRunType
      description: Class with DagRun types.
    DagScheduleAssetReference:
      properties:
        dag_id:
          type: string
          title: Dag Id
        created_at:
          type: string
          format: date-time
          title: Created At
        updated_at:
          type: string
          format: date-time
          title: Updated At
      type: object
      required:
      - dag_id
      - created_at
      - updated_at
      title: DagScheduleAssetReference
      description: Serializable version of the DagScheduleAssetReference ORM SqlAlchemyModel.
    DagStatsCollectionResponse:
      properties:
        dags:
          items:
            $ref: '#/components/schemas/DagStatsResponse'
          type: array
          title: Dags
        total_entries:
          type: integer
          title: Total Entries
      type: object
      required:
      - dags
      - total_entries
      title: DagStatsCollectionResponse
      description: DAG Stats Collection serializer for responses.
    DagStatsResponse:
      properties:
        dag_id:
          type: string
          title: Dag Id
        stats:
          items:
            $ref: '#/components/schemas/DagStatsStateResponse'
          type: array
          title: Stats
      type: object
      required:
      - dag_id
      - stats
      title: DagStatsResponse
      description: DAG Stats serializer for responses.
    DagStatsStateResponse:
      properties:
        state:
          $ref: '#/components/schemas/DagRunState'
        count:
          type: integer
          title: Count
      type: object
      required:
      - state
      - count
      title: DagStatsStateResponse
      description: DagStatsState serializer for responses.
    DagTagPydantic:
      properties:
        name:
          type: string
          title: Name
        dag_id:
          type: string
          title: Dag Id
      type: object
      required:
      - name
      - dag_id
      title: DagTagPydantic
      description: Serializable representation of the DagTag ORM SqlAlchemyModel used
        by internal API.
    DagWarningType:
      type: string
      enum:
      - asset conflict
      - non-existent pool
      title: DagWarningType
      description: 'Enum for DAG warning types.


        This is the set of allowable values for the ``warning_type`` field

        in the DagWarning model.'
    EventLogCollectionResponse:
      properties:
        event_logs:
          items:
            $ref: '#/components/schemas/EventLogResponse'
          type: array
          title: Event Logs
        total_entries:
          type: integer
          title: Total Entries
      type: object
      required:
      - event_logs
      - total_entries
      title: EventLogCollectionResponse
      description: Event Log Collection Response.
    EventLogResponse:
      properties:
        event_log_id:
          type: integer
          title: Event Log Id
        when:
          type: string
          format: date-time
          title: When
        dag_id:
          anyOf:
          - type: string
          - type: 'null'
          title: Dag Id
        task_id:
          anyOf:
          - type: string
          - type: 'null'
          title: Task Id
        run_id:
          anyOf:
          - type: string
          - type: 'null'
          title: Run Id
        map_index:
          anyOf:
          - type: integer
          - type: 'null'
          title: Map Index
        try_number:
          anyOf:
          - type: integer
          - type: 'null'
          title: Try Number
        event:
          type: string
          title: Event
        logical_date:
          anyOf:
          - type: string
            format: date-time
          - type: 'null'
          title: Logical Date
        owner:
          anyOf:
          - type: string
          - type: 'null'
          title: Owner
        extra:
          anyOf:
          - type: string
          - type: 'null'
          title: Extra
      type: object
      required:
      - event_log_id
      - when
      - dag_id
      - task_id
      - run_id
      - map_index
      - try_number
      - event
      - logical_date
      - owner
      - extra
      title: EventLogResponse
      description: Event Log Response.
    FastAPIAppResponse:
      properties:
        app:
          type: string
          title: App
        url_prefix:
          type: string
          title: Url Prefix
        name:
          type: string
          title: Name
      additionalProperties: true
      type: object
      required:
      - app
      - url_prefix
      - name
      title: FastAPIAppResponse
      description: Serializer for Plugin FastAPI App responses.
    HTTPExceptionResponse:
      properties:
        detail:
          anyOf:
          - type: string
          - type: object
          title: Detail
      type: object
      required:
      - detail
      title: HTTPExceptionResponse
      description: HTTPException Model used for error response.
    HTTPValidationError:
      properties:
        detail:
          items:
            $ref: '#/components/schemas/ValidationError'
          type: array
          title: Detail
      type: object
      title: HTTPValidationError
    HealthInfoSchema:
      properties:
        metadatabase:
          $ref: '#/components/schemas/BaseInfoSchema'
        scheduler:
          $ref: '#/components/schemas/SchedulerInfoSchema'
        triggerer:
          $ref: '#/components/schemas/TriggererInfoSchema'
        dag_processor:
          $ref: '#/components/schemas/DagProcessorInfoSchema'
      type: object
      required:
      - metadatabase
      - scheduler
      - triggerer
      - dag_processor
      title: HealthInfoSchema
      description: Schema for the Health endpoint.
    HistoricalMetricDataResponse:
      properties:
        dag_run_types:
          $ref: '#/components/schemas/DAGRunTypes'
        dag_run_states:
          $ref: '#/components/schemas/DAGRunStates'
        task_instance_states:
          $ref: '#/components/schemas/TaskInstanceStateCount'
      type: object
      required:
      - dag_run_types
      - dag_run_states
      - task_instance_states
      title: HistoricalMetricDataResponse
      description: Historical Metric Data serializer for responses.
    ImportErrorCollectionResponse:
      properties:
        import_errors:
          items:
            $ref: '#/components/schemas/ImportErrorResponse'
          type: array
          title: Import Errors
        total_entries:
          type: integer
          title: Total Entries
      type: object
      required:
      - import_errors
      - total_entries
      title: ImportErrorCollectionResponse
      description: Import Error Collection Response.
    ImportErrorResponse:
      properties:
        import_error_id:
          type: integer
          title: Import Error Id
        timestamp:
          type: string
          format: date-time
          title: Timestamp
        filename:
          type: string
          title: Filename
        stack_trace:
          type: string
          title: Stack Trace
      type: object
      required:
      - import_error_id
      - timestamp
      - filename
      - stack_trace
      title: ImportErrorResponse
      description: Import Error Response.
    JobResponse:
      properties:
        id:
          type: integer
          title: Id
        dag_id:
          anyOf:
          - type: string
          - type: 'null'
          title: Dag Id
        state:
          anyOf:
          - type: string
          - type: 'null'
          title: State
        job_type:
          anyOf:
          - type: string
          - type: 'null'
          title: Job Type
        start_date:
          anyOf:
          - type: string
            format: date-time
          - type: 'null'
          title: Start Date
        end_date:
          anyOf:
          - type: string
            format: date-time
          - type: 'null'
          title: End Date
        latest_heartbeat:
          anyOf:
          - type: string
            format: date-time
          - type: 'null'
          title: Latest Heartbeat
        executor_class:
          anyOf:
          - type: string
            format: date-time
          - type: 'null'
          title: Executor Class
        hostname:
          anyOf:
          - type: string
          - type: 'null'
          title: Hostname
        unixname:
          anyOf:
          - type: string
          - type: 'null'
          title: Unixname
      type: object
      required:
      - id
      - dag_id
      - state
      - job_type
      - start_date
      - end_date
      - latest_heartbeat
      - executor_class
      - hostname
      - unixname
      title: JobResponse
      description: Job serializer for responses.
    PluginCollectionResponse:
      properties:
        plugins:
          items:
            $ref: '#/components/schemas/PluginResponse'
          type: array
          title: Plugins
        total_entries:
          type: integer
          title: Total Entries
      type: object
      required:
      - plugins
      - total_entries
      title: PluginCollectionResponse
      description: Plugin Collection serializer.
    PluginResponse:
      properties:
        name:
          type: string
          title: Name
        macros:
          items:
            type: string
          type: array
          title: Macros
        flask_blueprints:
          items:
            type: string
          type: array
          title: Flask Blueprints
        fastapi_apps:
          items:
            $ref: '#/components/schemas/FastAPIAppResponse'
          type: array
          title: Fastapi Apps
        appbuilder_views:
          items:
            $ref: '#/components/schemas/AppBuilderViewResponse'
          type: array
          title: Appbuilder Views
        appbuilder_menu_items:
          items:
            $ref: '#/components/schemas/AppBuilderMenuItemResponse'
          type: array
          title: Appbuilder Menu Items
        global_operator_extra_links:
          items:
            type: string
          type: array
          title: Global Operator Extra Links
        operator_extra_links:
          items:
            type: string
          type: array
          title: Operator Extra Links
        source:
          type: string
          title: Source
        ti_deps:
          items:
            type: string
          type: array
          title: Ti Deps
        listeners:
          items:
            type: string
          type: array
          title: Listeners
        timetables:
          items:
            type: string
          type: array
          title: Timetables
      type: object
      required:
      - name
      - macros
      - flask_blueprints
      - fastapi_apps
      - appbuilder_views
      - appbuilder_menu_items
      - global_operator_extra_links
      - operator_extra_links
      - source
      - ti_deps
      - listeners
      - timetables
      title: PluginResponse
      description: Plugin serializer.
    PoolCollectionResponse:
      properties:
        pools:
          items:
            $ref: '#/components/schemas/PoolResponse'
          type: array
          title: Pools
        total_entries:
          type: integer
          title: Total Entries
      type: object
      required:
      - pools
      - total_entries
      title: PoolCollectionResponse
      description: Pool Collection serializer for responses.
    PoolPatchBody:
      properties:
        pool:
          anyOf:
          - type: string
          - type: 'null'
          title: Pool
        slots:
          anyOf:
          - type: integer
          - type: 'null'
          title: Slots
        description:
          anyOf:
          - type: string
          - type: 'null'
          title: Description
        include_deferred:
          anyOf:
          - type: boolean
          - type: 'null'
          title: Include Deferred
      type: object
      title: PoolPatchBody
      description: Pool serializer for patch bodies.
    PoolPostBody:
      properties:
        name:
          type: string
          title: Name
        slots:
          type: integer
          title: Slots
        description:
          anyOf:
          - type: string
          - type: 'null'
          title: Description
        include_deferred:
          type: boolean
          title: Include Deferred
          default: false
      type: object
      required:
      - name
      - slots
      title: PoolPostBody
      description: Pool serializer for post bodies.
    PoolResponse:
      properties:
        name:
          type: string
          title: Name
        slots:
          type: integer
          title: Slots
        description:
          anyOf:
          - type: string
          - type: 'null'
          title: Description
        include_deferred:
          type: boolean
          title: Include Deferred
        occupied_slots:
          type: integer
          title: Occupied Slots
        running_slots:
          type: integer
          title: Running Slots
        queued_slots:
          type: integer
          title: Queued Slots
        scheduled_slots:
          type: integer
          title: Scheduled Slots
        open_slots:
          type: integer
          title: Open Slots
        deferred_slots:
          type: integer
          title: Deferred Slots
      type: object
      required:
      - name
      - slots
      - description
      - include_deferred
      - occupied_slots
      - running_slots
      - queued_slots
      - scheduled_slots
      - open_slots
      - deferred_slots
      title: PoolResponse
      description: Pool serializer for responses.
    ProviderCollectionResponse:
      properties:
        providers:
          items:
            $ref: '#/components/schemas/ProviderResponse'
          type: array
          title: Providers
        total_entries:
          type: integer
          title: Total Entries
      type: object
      required:
      - providers
      - total_entries
      title: ProviderCollectionResponse
      description: Provider Collection serializer for responses.
    ProviderResponse:
      properties:
        package_name:
          type: string
          title: Package Name
        description:
          type: string
          title: Description
        version:
          type: string
          title: Version
      type: object
      required:
      - package_name
      - description
      - version
      title: ProviderResponse
      description: Provider serializer for responses.
    ReprocessBehavior:
      type: string
      enum:
      - failed
      - completed
      - none
      title: ReprocessBehavior
      description: 'Internal enum for setting reprocess behavior in a backfill.


        :meta private:'
    SchedulerInfoSchema:
      properties:
        status:
          anyOf:
          - type: string
          - type: 'null'
          title: Status
        latest_scheduler_heartbeat:
          anyOf:
          - type: string
          - type: 'null'
          title: Latest Scheduler Heartbeat
      type: object
      required:
      - status
      - latest_scheduler_heartbeat
      title: SchedulerInfoSchema
      description: Schema for Scheduler info.
    TaskDependencyCollectionResponse:
      properties:
        dependencies:
          items:
            $ref: '#/components/schemas/TaskDependencyResponse'
          type: array
          title: Dependencies
      type: object
      required:
      - dependencies
      title: TaskDependencyCollectionResponse
      description: Task scheduling dependencies collection serializer for responses.
    TaskDependencyResponse:
      properties:
        name:
          type: string
          title: Name
        reason:
          type: string
          title: Reason
      type: object
      required:
      - name
      - reason
      title: TaskDependencyResponse
      description: Task Dependency serializer for responses.
    TaskInstanceCollectionResponse:
      properties:
        task_instances:
          items:
            $ref: '#/components/schemas/TaskInstanceResponse'
          type: array
          title: Task Instances
        total_entries:
          type: integer
          title: Total Entries
      type: object
      required:
      - task_instances
      - total_entries
      title: TaskInstanceCollectionResponse
      description: Task Instance Collection serializer for responses.
    TaskInstanceResponse:
      properties:
        id:
          type: string
          title: Id
        task_id:
          type: string
          title: Task Id
        dag_id:
          type: string
          title: Dag Id
        dag_run_id:
          type: string
          title: Dag Run Id
        map_index:
          type: integer
          title: Map Index
        logical_date:
          type: string
          format: date-time
          title: Logical Date
        start_date:
          anyOf:
          - type: string
            format: date-time
          - type: 'null'
          title: Start Date
        end_date:
          anyOf:
          - type: string
            format: date-time
          - type: 'null'
          title: End Date
        duration:
          anyOf:
          - type: number
          - type: 'null'
          title: Duration
        state:
          anyOf:
          - $ref: '#/components/schemas/TaskInstanceState'
          - type: 'null'
        try_number:
          type: integer
          title: Try Number
        max_tries:
          type: integer
          title: Max Tries
        task_display_name:
          type: string
          title: Task Display Name
        hostname:
          anyOf:
          - type: string
          - type: 'null'
          title: Hostname
        unixname:
          anyOf:
          - type: string
          - type: 'null'
          title: Unixname
        pool:
          type: string
          title: Pool
        pool_slots:
          type: integer
          title: Pool Slots
        queue:
          anyOf:
          - type: string
          - type: 'null'
          title: Queue
        priority_weight:
          anyOf:
          - type: integer
          - type: 'null'
          title: Priority Weight
        operator:
          anyOf:
          - type: string
          - type: 'null'
          title: Operator
        queued_when:
          anyOf:
          - type: string
            format: date-time
          - type: 'null'
          title: Queued When
        pid:
          anyOf:
          - type: integer
          - type: 'null'
          title: Pid
        executor:
          anyOf:
          - type: string
          - type: 'null'
          title: Executor
        executor_config:
          type: string
          title: Executor Config
        note:
          anyOf:
          - type: string
          - type: 'null'
          title: Note
        rendered_map_index:
          anyOf:
          - type: string
          - type: 'null'
          title: Rendered Map Index
        rendered_fields:
          type: object
          title: Rendered Fields
          default: {}
        trigger:
          anyOf:
          - $ref: '#/components/schemas/TriggerResponse'
          - type: 'null'
        triggerer_job:
          anyOf:
          - $ref: '#/components/schemas/JobResponse'
          - type: 'null'
      type: object
      required:
      - id
      - task_id
      - dag_id
      - dag_run_id
      - map_index
      - logical_date
      - start_date
      - end_date
      - duration
      - state
      - try_number
      - max_tries
      - task_display_name
      - hostname
      - unixname
      - pool
      - pool_slots
      - queue
      - priority_weight
      - operator
      - queued_when
      - pid
      - executor
      - executor_config
      - note
      - rendered_map_index
      - trigger
      - triggerer_job
      title: TaskInstanceResponse
      description: TaskInstance serializer for responses.
    TaskInstanceState:
      type: string
      enum:
      - removed
      - scheduled
      - queued
      - running
      - success
      - restarting
      - failed
      - up_for_retry
      - up_for_reschedule
      - upstream_failed
      - skipped
      - deferred
      title: TaskInstanceState
      description: 'All possible states that a Task Instance can be in.


        Note that None is also allowed, so always use this in a type hint with Optional.'
    TaskInstanceStateCount:
      properties:
        no_status:
          type: integer
          title: No Status
        removed:
          type: integer
          title: Removed
        scheduled:
          type: integer
          title: Scheduled
        queued:
          type: integer
          title: Queued
        running:
          type: integer
          title: Running
        success:
          type: integer
          title: Success
        restarting:
          type: integer
          title: Restarting
        failed:
          type: integer
          title: Failed
        up_for_retry:
          type: integer
          title: Up For Retry
        up_for_reschedule:
          type: integer
          title: Up For Reschedule
        upstream_failed:
          type: integer
          title: Upstream Failed
        skipped:
          type: integer
          title: Skipped
        deferred:
          type: integer
          title: Deferred
      type: object
      required:
      - no_status
      - removed
      - scheduled
      - queued
      - running
      - success
      - restarting
      - failed
      - up_for_retry
      - up_for_reschedule
      - upstream_failed
      - skipped
      - deferred
      title: TaskInstanceStateCount
      description: TaskInstance serializer for responses.
    TaskOutletAssetReference:
      properties:
        dag_id:
          type: string
          title: Dag Id
        task_id:
          type: string
          title: Task Id
        created_at:
          type: string
          format: date-time
          title: Created At
        updated_at:
          type: string
          format: date-time
          title: Updated At
      type: object
      required:
      - dag_id
      - task_id
      - created_at
      - updated_at
      title: TaskOutletAssetReference
      description: Serializable version of the TaskOutletAssetReference ORM SqlAlchemyModel.
    TaskResponse:
      properties:
        task_id:
          anyOf:
          - type: string
          - type: 'null'
          title: Task Id
        task_display_name:
          anyOf:
          - type: string
          - type: 'null'
          title: Task Display Name
        owner:
          anyOf:
          - type: string
          - type: 'null'
          title: Owner
        start_date:
          anyOf:
          - type: string
            format: date-time
          - type: 'null'
          title: Start Date
        end_date:
          anyOf:
          - type: string
            format: date-time
          - type: 'null'
          title: End Date
        trigger_rule:
          anyOf:
          - type: string
          - type: 'null'
          title: Trigger Rule
        depends_on_past:
          type: boolean
          title: Depends On Past
        wait_for_downstream:
          type: boolean
          title: Wait For Downstream
        retries:
          anyOf:
          - type: number
          - type: 'null'
          title: Retries
        queue:
          anyOf:
          - type: string
          - type: 'null'
          title: Queue
        pool:
          anyOf:
          - type: string
          - type: 'null'
          title: Pool
        pool_slots:
          anyOf:
          - type: number
          - type: 'null'
          title: Pool Slots
        execution_timeout:
          anyOf:
          - $ref: '#/components/schemas/TimeDelta'
          - type: 'null'
        retry_delay:
          anyOf:
          - $ref: '#/components/schemas/TimeDelta'
          - type: 'null'
        retry_exponential_backoff:
          type: boolean
          title: Retry Exponential Backoff
        priority_weight:
          anyOf:
          - type: number
          - type: 'null'
          title: Priority Weight
        weight_rule:
          anyOf:
          - type: string
          - type: 'null'
          title: Weight Rule
        ui_color:
          anyOf:
          - type: string
          - type: 'null'
          title: Ui Color
        ui_fgcolor:
          anyOf:
          - type: string
          - type: 'null'
          title: Ui Fgcolor
        template_fields:
          anyOf:
          - items:
              type: string
            type: array
          - type: 'null'
          title: Template Fields
        downstream_task_ids:
          anyOf:
          - items:
              type: string
            type: array
          - type: 'null'
          title: Downstream Task Ids
        doc_md:
          anyOf:
          - type: string
          - type: 'null'
          title: Doc Md
        operator_name:
          anyOf:
          - type: string
          - type: 'null'
          title: Operator Name
        params:
          anyOf:
          - type: object
          - type: 'null'
          title: Params
        class_ref:
          anyOf:
          - type: object
          - type: 'null'
          title: Class Ref
        is_mapped:
          anyOf:
          - type: boolean
          - type: 'null'
          title: Is Mapped
        extra_links:
          items:
            type: string
          type: array
          title: Extra Links
          description: Extract and return extra_links.
          readOnly: true
      type: object
      required:
      - task_id
      - task_display_name
      - owner
      - start_date
      - end_date
      - trigger_rule
      - depends_on_past
      - wait_for_downstream
      - retries
      - queue
      - pool
      - pool_slots
      - execution_timeout
      - retry_delay
      - retry_exponential_backoff
      - priority_weight
      - weight_rule
      - ui_color
      - ui_fgcolor
      - template_fields
      - downstream_task_ids
      - doc_md
      - operator_name
      - params
      - class_ref
      - is_mapped
      - extra_links
      title: TaskResponse
      description: Task serializer for responses.
    TimeDelta:
      properties:
        __type:
          type: string
          title: '  Type'
          default: TimeDelta
        days:
          type: integer
          title: Days
        seconds:
          type: integer
          title: Seconds
        microseconds:
          type: integer
          title: Microseconds
      type: object
      required:
      - days
      - seconds
      - microseconds
      title: TimeDelta
      description: TimeDelta can be used to interact with datetime.timedelta objects.
    TriggerResponse:
      properties:
        id:
          type: integer
          title: Id
        classpath:
          type: string
          title: Classpath
        kwargs:
          type: string
          title: Kwargs
        created_date:
          type: string
          format: date-time
          title: Created Date
        triggerer_id:
          anyOf:
          - type: integer
          - type: 'null'
          title: Triggerer Id
      type: object
      required:
      - id
      - classpath
      - kwargs
      - created_date
      - triggerer_id
      title: TriggerResponse
      description: Trigger serializer for responses.
    TriggererInfoSchema:
      properties:
        status:
          anyOf:
          - type: string
          - type: 'null'
          title: Status
        latest_triggerer_heartbeat:
          anyOf:
          - type: string
          - type: 'null'
          title: Latest Triggerer Heartbeat
      type: object
      required:
      - status
      - latest_triggerer_heartbeat
      title: TriggererInfoSchema
      description: Schema for Triggerer info.
    ValidationError:
      properties:
        loc:
          items:
            anyOf:
            - type: string
            - type: integer
          type: array
          title: Location
        msg:
          type: string
          title: Message
        type:
          type: string
          title: Error Type
      type: object
      required:
      - loc
      - msg
      - type
      title: ValidationError
    VariableBody:
      properties:
        key:
          type: string
          title: Key
        value:
          anyOf:
          - type: string
          - type: 'null'
          title: Value
        description:
          anyOf:
          - type: string
          - type: 'null'
          title: Description
      type: object
      required:
      - key
      - value
      title: VariableBody
      description: Variable serializer for bodies.
    VariableCollectionResponse:
      properties:
        variables:
          items:
            $ref: '#/components/schemas/VariableResponse'
          type: array
          title: Variables
        total_entries:
          type: integer
          title: Total Entries
      type: object
      required:
      - variables
      - total_entries
      title: VariableCollectionResponse
      description: Variable Collection serializer for responses.
    VariableResponse:
      properties:
        key:
          type: string
          title: Key
        value:
          anyOf:
          - type: string
          - type: 'null'
          title: Value
        description:
          anyOf:
          - type: string
          - type: 'null'
          title: Description
      type: object
      required:
      - key
      - value
      - description
      title: VariableResponse
      description: Variable serializer for responses.
    VersionInfo:
      properties:
        version:
          type: string
          title: Version
        git_version:
          anyOf:
          - type: string
          - type: 'null'
          title: Git Version
      type: object
      required:
      - version
      - git_version
      title: VersionInfo
      description: Version information serializer for responses.
    XComResponseNative:
      properties:
        key:
          type: string
          title: Key
        timestamp:
          type: string
          format: date-time
          title: Timestamp
        execution_date:
          type: string
          format: date-time
          title: Execution Date
        map_index:
          type: integer
          title: Map Index
        task_id:
          type: string
          title: Task Id
        dag_id:
          type: string
          title: Dag Id
        value:
          title: Value
      type: object
      required:
      - key
      - timestamp
      - execution_date
      - map_index
      - task_id
      - dag_id
      - value
      title: XComResponseNative
      description: XCom response serializer with native return type.
    XComResponseString:
      properties:
        key:
          type: string
          title: Key
        timestamp:
          type: string
          format: date-time
          title: Timestamp
        execution_date:
          type: string
          format: date-time
          title: Execution Date
        map_index:
          type: integer
          title: Map Index
        task_id:
          type: string
          title: Task Id
        dag_id:
          type: string
          title: Dag Id
        value:
          anyOf:
          - type: string
          - type: 'null'
          title: Value
      type: object
      required:
      - key
      - timestamp
      - execution_date
      - map_index
      - task_id
      - dag_id
      - value
      title: XComResponseString
      description: XCom response serializer with string return type.<|MERGE_RESOLUTION|>--- conflicted
+++ resolved
@@ -246,7 +246,6 @@
             application/json:
               schema:
                 $ref: '#/components/schemas/HTTPValidationError'
-<<<<<<< HEAD
   /public/assets/events:
     get:
       tags:
@@ -316,7 +315,37 @@
           - type: integer
           - type: 'null'
           title: Source Map Index
-=======
+      responses:
+        '200':
+          description: Successful Response
+          content:
+            application/json:
+              schema:
+                $ref: '#/components/schemas/AssetEventCollectionResponse'
+        '401':
+          content:
+            application/json:
+              schema:
+                $ref: '#/components/schemas/HTTPExceptionResponse'
+          description: Unauthorized
+        '403':
+          content:
+            application/json:
+              schema:
+                $ref: '#/components/schemas/HTTPExceptionResponse'
+          description: Forbidden
+        '404':
+          content:
+            application/json:
+              schema:
+                $ref: '#/components/schemas/HTTPExceptionResponse'
+          description: Not Found
+        '422':
+          description: Validation Error
+          content:
+            application/json:
+              schema:
+                $ref: '#/components/schemas/HTTPValidationError'
   /public/assets/{uri}:
     get:
       tags:
@@ -331,18 +360,13 @@
         schema:
           type: string
           title: Uri
->>>>>>> c84d3562
       responses:
         '200':
           description: Successful Response
           content:
             application/json:
               schema:
-<<<<<<< HEAD
-                $ref: '#/components/schemas/AssetEventCollectionResponse'
-=======
                 $ref: '#/components/schemas/AssetResponse'
->>>>>>> c84d3562
         '401':
           content:
             application/json:
