--- conflicted
+++ resolved
@@ -30,11 +30,7 @@
 
 from airflow.api_connexion.endpoints.task_instance_endpoint import _convert_ti_states
 from airflow.models import Base, Connection
-<<<<<<< HEAD
 from airflow.models.asset import AssetEvent, AssetModel, DagScheduleAssetReference, TaskOutletAssetReference
-=======
-from airflow.models.asset import AssetModel, DagScheduleAssetReference, TaskOutletAssetReference
->>>>>>> 7a972209
 from airflow.models.dag import DagModel, DagTag
 from airflow.models.dagrun import DagRun
 from airflow.models.dagwarning import DagWarning, DagWarningType
@@ -430,12 +426,9 @@
         super().__init__(AssetModel.consuming_dags, skip_none)
 
     def depends(self, dag_ids: list[str] = Query(None)) -> _DagIdAssetReferenceFilter:
-<<<<<<< HEAD
-=======
         # needed to handle cases where dag_ids=a1,b1
         if dag_ids and len(dag_ids) == 1 and "," in dag_ids[0]:
             dag_ids = dag_ids[0].split(",")
->>>>>>> 7a972209
         return self.set_value(dag_ids)
 
     def to_orm(self, select: Select) -> Select:
@@ -447,7 +440,6 @@
         )
 
 
-<<<<<<< HEAD
 class _AssetIdFilter(BaseParam[int]):
     """Filter on asset_id."""
 
@@ -528,8 +520,6 @@
         return self.set_value(source_map_index)
 
 
-=======
->>>>>>> 7a972209
 class Range(BaseModel, Generic[T]):
     """Range with a lower and upper bound."""
 
@@ -626,7 +616,6 @@
 QueryUriPatternSearch = Annotated[_UriPatternSearch, Depends(_UriPatternSearch().depends)]
 QueryAssetDagIdPatternSearch = Annotated[
     _DagIdAssetReferenceFilter, Depends(_DagIdAssetReferenceFilter().depends)
-<<<<<<< HEAD
 ]
 QueryAssetIdFilter = Annotated[_AssetIdFilter, Depends(_AssetIdFilter(AssetEvent.asset_id).depends)]
 
@@ -642,6 +631,4 @@
 ]
 QuerySourceMapIndexFilter = Annotated[
     _SourceMapIndexFilter, Depends(_SourceMapIndexFilter(AssetEvent.source_map_index).depends)
-=======
->>>>>>> 7a972209
 ]