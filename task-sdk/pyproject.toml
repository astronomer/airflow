--- conflicted
+++ resolved
@@ -71,18 +71,15 @@
     "colorlog>=6.8.2",
     "pydantic>2.11.0",
     # End of shared secrets_masker dependencies
-<<<<<<< HEAD
     # Start of shared configuration dependencies
     "packaging>=25.0",
     "pyyaml>=6.0.2",
     "typing-extensions>=4.14.1",
     "importlib-metadata>=7.0.0",
     # End of shared configuration dependencies
-=======
     # Start of shared logging dependencies
     "pygtrie>=2.5.0",
     # End of shared logging dependencies
->>>>>>> 897d0bfb
 ]
 
 [project.urls]
@@ -106,11 +103,8 @@
 [tool.hatch.build.targets.sdist.force-include]
 "../shared/logging/src/airflow_shared/logging" = "src/airflow/sdk/_shared/logging"
 "../shared/secrets_masker/src/airflow_shared/secrets_masker" = "src/airflow/sdk/_shared/secrets_masker"
-<<<<<<< HEAD
 "../shared/configuration/src/airflow_shared/configuration" = "src/airflow/sdk/_shared/configuration"
-=======
 "../shared/timezones/src/airflow_shared/timezones" = "src/airflow/sdk/_shared/timezones"
->>>>>>> 897d0bfb
 
 [tool.hatch.build.targets.wheel]
 packages = ["src/airflow"]
@@ -254,9 +248,6 @@
 shared_distributions = [
     "apache-airflow-shared-logging",
     "apache-airflow-shared-secrets-masker",
-<<<<<<< HEAD
     "apache-airflow-shared-configuration",
-=======
     "apache-airflow-shared-timezones",
->>>>>>> 897d0bfb
 ]