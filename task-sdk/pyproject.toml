# Licensed to the Apache Software Foundation (ASF) under one
# or more contributor license agreements.  See the NOTICE file
# distributed with this work for additional information
# regarding copyright ownership.  The ASF licenses this file
# to you under the Apache License, Version 2.0 (the
# "License"); you may not use this file except in compliance
# with the License.  You may obtain a copy of the License at
#
#   http://www.apache.org/licenses/LICENSE-2.0
#
# Unless required by applicable law or agreed to in writing,
# software distributed under the License is distributed on an
# "AS IS" BASIS, WITHOUT WARRANTIES OR CONDITIONS OF ANY
# KIND, either express or implied.  See the License for the
# specific language governing permissions and limitations
# under the License.

[project]
name = "apache-airflow-task-sdk"
dynamic = ["version"]
description = "Python Task SDK for Apache Airflow DAG Authors"
readme = { file = "README.md", content-type = "text/markdown" }
license = "Apache-2.0"
license-files = ["LICENSE", "NOTICE"]
# We know that it will take a while before we can support Python 3.14 because of all our dependencies
# in all our providers - and usually it will take a while before we can support it for majority of
# providers, so we proactively limit it to <3.14.
# It takes about 4-7 months after Python release before we can support it
requires-python = ">=3.10,!=3.14"

authors = [
    {name="Apache Software Foundation", email="dev@airflow.apache.org"},
]
maintainers = [
    {name="Apache Software Foundation", email="dev@airflow.apache.org"},
]
keywords = [ "airflow", "orchestration", "workflow", "dag", "pipelines", "automation", "data" ]
classifiers = [
    "Development Status :: 5 - Production/Stable",
    "Environment :: Console",
    "Environment :: Web Environment",
    "Intended Audience :: Developers",
    "Intended Audience :: System Administrators",
    "Framework :: Apache Airflow",
    "Programming Language :: Python :: 3.10",
    "Programming Language :: Python :: 3.11",
    "Programming Language :: Python :: 3.12",
    "Programming Language :: Python :: 3.13",
    "Topic :: System :: Monitoring",
]
dependencies = [
    "apache-airflow-core<3.3.0,>=3.2.0",
    "asgiref>=2.3.0",
    "attrs>=24.2.0, !=25.2.0",
    "babel>=2.17.0",
    "fsspec>=2023.10.0",
    "httpx>=0.27.0",
    "jinja2>=3.1.5",
    "methodtools>=0.4.7",
    "msgspec>=0.19.0",
    "python-dateutil>=2.7.0",
    "psutil>=6.1.0",
    "structlog>=25.4.0",
    "greenback>=1.2.1",
    "tenacity>=8.3.0",
    # Start of shared timezones dependencies
    "pendulum>=3.1.0",
    # End of shared timezones dependencies
    # Start of shared secrets_masker dependencies
    "colorlog>=6.8.2",
    "pydantic>2.11.0",
    # End of shared secrets_masker dependencies
    # Start of shared logging dependencies
    "pygtrie>=2.5.0",
    # End of shared logging dependencies
    # Start of shared configuration dependencies
    "packaging>=24.0",
    "typing-extensions>=4.14.1",
    # End of shared configuration dependencies
<<<<<<< HEAD
    # Start of shared plugins-manager dependencies
    'importlib_metadata>=6.5;python_version<"3.12"',
    'importlib_metadata>=7.0;python_version>="3.12"',
    # End of shared plugins-manager dependencies
=======
    # Start of shared module-loading dependencies
    'importlib_metadata>=6.5;python_version<"3.12"',
    # End of shared module-loading dependencies
>>>>>>> 8e2f3af3
]

[project.optional-dependencies]
"sentry" = [
    "sentry-sdk>=2.30.0",
]
"otel" = [
    "opentelemetry-api>=1.27.0",
    "opentelemetry-exporter-otlp>=1.27.0",
    "opentelemetry-proto<9999,>=1.27.0",
]
"statsd" = [
    "statsd>=3.3.0",
]
"datadog" = [
    "datadog>=0.50.0",
]
"all" = ["apache-airflow-task-sdk[sentry,otel,statsd,datadog]"]

[project.urls]
"Bug Tracker" = "https://github.com/apache/airflow/issues"
Documentation = "https://airflow.apache.org/docs/"
Homepage = "https://airflow.apache.org/"
"Slack Chat" = "https://s.apache.org/airflow-slack"
"Source Code" = "https://github.com/apache/airflow"
Mastodon = "https://fosstodon.org/@airflow"
Bluesky = "https://bsky.app/profile/apache-airflow.bsky.social"
YouTube = "https://www.youtube.com/channel/UCSXwxpWZQ7XZ1WL3wqevChA/"


[build-system]
requires = ["hatchling"]
build-backend = "hatchling.build"

[tool.hatch.version]
path = "src/airflow/sdk/__init__.py"

[tool.hatch.build.targets.sdist.force-include]
"../shared/configuration/src/airflow_shared/configuration" = "src/airflow/sdk/_shared/configuration"
"../shared/dagnode/src/airflow_shared/dagnode" = "src/airflow/sdk/_shared/dagnode"
"../shared/logging/src/airflow_shared/logging" = "src/airflow/sdk/_shared/logging"
"../shared/module_loading/src/airflow_shared/module_loading" = "src/airflow/sdk/_shared/module_loading"
"../shared/observability/src/airflow_shared/observability" = "src/airflow/_shared/observability"
"../shared/secrets_backend/src/airflow_shared/secrets_backend" = "src/airflow/sdk/_shared/secrets_backend"
"../shared/secrets_masker/src/airflow_shared/secrets_masker" = "src/airflow/sdk/_shared/secrets_masker"
"../shared/timezones/src/airflow_shared/timezones" = "src/airflow/sdk/_shared/timezones"
"../shared/plugins_manager/src/airflow_shared/plugins_manager" = "src/airflow/sdk/_shared/plugins_manager"

[tool.hatch.build.targets.wheel]
packages = ["src/airflow"]
# This file only exists to make pyright/VSCode happy, don't ship it
exclude = ["src/airflow/__init__.py"]

[tool.ruff]
extend = "../pyproject.toml"
src = ["src"]
namespace-packages = ["src/airflow"]

[tool.ruff.lint.per-file-ignores]

# Ignore Doc rules et al for anything outside of tests
"!src/*" = ["D", "TID253", "S101", "TRY002"]

# Ignore the pytest rules outside the tests folder - https://github.com/astral-sh/ruff/issues/14205
"!tests/*" = ["PT"]

# Pycharm barfs if this "stub" file has future imports
"src/airflow/__init__.py" = ["I002"]

"src/airflow/sdk/__init__.py" = ["TC004"]

# msgspec needs types for annotations to be defined, even with future
# annotations, so disable the "type check only import" for these files
"src/airflow/sdk/api/datamodels/*.py" = ["TC001"]

# Only the public API should _require_ docstrings on classes
"!src/airflow/sdk/definitions/*" = ["D101"]

# Generated file, be less strict
"src/airflow/sdk/*/_generated.py" = ["D"]

[tool.coverage.run]
branch = true
relative_files = true
source = ["src/airflow"]
include_namespace_packages = true

[tool.coverage.report]
skip_empty = true
exclude_also = [
    "def __repr__",
    "raise AssertionError",
    "raise NotImplementedError",
    "if __name__ == .__main__.:",
    "@(abc\\.)?abstractmethod",
    "@(typing(_extensions)?\\.)?overload",
    "if (typing(_extensions)?\\.)?TYPE_CHECKING:",
]

[dependency-groups]
codegen = [
    "datamodel-code-generator[http]==0.33.0",
    "openapi-spec-validator>=0.7.1",
    "svcs>=25.1.0",
    "rich>=13.6.0",
]
dev = [
    "apache-airflow-providers-common-sql",
    "apache-airflow-providers-standard",
    "apache-airflow-devel-common",
    "pandas>=2.1.2; python_version <\"3.13\"",
    "pandas>=2.2.3; python_version >=\"3.13\""
]
docs = [
    "apache-airflow-devel-common[docs]",
]
[tool.uv.sources]
# These names must match the names as defined in the pyproject.toml of the workspace items,
# *not* the workspace folder paths
apache-airflow = {workspace = true}
apache-airflow-devel-common = {workspace = true}
apache-airflow-providers-common-sql = {workspace = true}
apache-airflow-providers-standard = {workspace = true}

# To use:
#
#   uv run --active --group codegen --project apache-airflow-task-sdk --directory task-sdk -s dev/generate_task_sdk_models.py
[tool.datamodel-codegen]
capitalise-enum-members=true # `State.RUNNING` not `State.running`
disable-timestamp=true
enable-version-header=true
enum-field-as-literal='one' # When a single enum member, make it output a `Literal["..."]`
input-file-type='openapi'
output-model-type='pydantic_v2.BaseModel'
output-datetime-class='AwareDatetime'
target-python-version='3.10'
use-annotated=true
use-default=true
use-double-quotes=true
use-schema-description=true  # Desc becomes class doc comment
use-standard-collections=true # list[] not List[]
use-subclass-enum=true # enum, not union of Literals
use-union-operator=true # annotations, not `Union[]`
custom-formatters = ['datamodel_code_formatter']

url = 'http://0.0.0.0:8080/execution/openapi.json'
output = 'src/airflow/sdk/api/datamodels/_generated.py'

## pytest settings ##
[tool.pytest]
addopts = [
    "--tb=short",
    "-rasl",
    "--verbosity=2",
    # Disable `flaky` plugin for pytest. This plugin conflicts with `rerunfailures` because provide the same marker.
    "-p", "no:flaky",
    # Disable `nose` builtin plugin for pytest. This feature is deprecated in 7.2 and will be removed in pytest>=8
    "-p", "no:nose",
    # Disable support of a legacy `LocalPath` in favor of stdlib `pathlib.Path`.
    "-p", "no:legacypath",
    # Disable warnings summary, because we use our warning summary.
    "--disable-warnings",
    "--asyncio-mode=strict",
]

norecursedirs = [
    ".eggs",
]
log_level = "INFO"
filterwarnings = [
    "error::pytest.PytestCollectionWarning",
]
python_files = [
    "test_*.py",
]
testpaths = [
    "tests",
]
asyncio_default_fixture_loop_scope = "function"

pythonpath = ["tests"]

# Keep temporary directories (created by `tmp_path`) for 2 recent runs only failed tests.
tmp_path_retention_count = "2"
tmp_path_retention_policy = "failed"

[tool.airflow]
shared_distributions = [
    "apache-airflow-shared-configuration",
    "apache-airflow-shared-dagnode",
    "apache-airflow-shared-logging",
    "apache-airflow-shared-module-loading",
    "apache-airflow-shared-secrets-backend",
    "apache-airflow-shared-secrets-masker",
    "apache-airflow-shared-timezones",
    "apache-airflow-shared-observability",
    "apache-airflow-shared-plugins-manager",
]<|MERGE_RESOLUTION|>--- conflicted
+++ resolved
@@ -77,16 +77,9 @@
     "packaging>=24.0",
     "typing-extensions>=4.14.1",
     # End of shared configuration dependencies
-<<<<<<< HEAD
-    # Start of shared plugins-manager dependencies
-    'importlib_metadata>=6.5;python_version<"3.12"',
-    'importlib_metadata>=7.0;python_version>="3.12"',
-    # End of shared plugins-manager dependencies
-=======
     # Start of shared module-loading dependencies
     'importlib_metadata>=6.5;python_version<"3.12"',
     # End of shared module-loading dependencies
->>>>>>> 8e2f3af3
 ]
 
 [project.optional-dependencies]
