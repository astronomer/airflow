# Licensed to the Apache Software Foundation (ASF) under one
# or more contributor license agreements.  See the NOTICE file
# distributed with this work for additional information
# regarding copyright ownership.  The ASF licenses this file
# to you under the Apache License, Version 2.0 (the
# "License"); you may not use this file except in compliance
# with the License.  You may obtain a copy of the License at
#
#   http://www.apache.org/licenses/LICENSE-2.0
#
# Unless required by applicable law or agreed to in writing,
# software distributed under the License is distributed on an
# "AS IS" BASIS, WITHOUT WARRANTIES OR CONDITIONS OF ANY
# KIND, either express or implied.  See the License for the
# specific language governing permissions and limitations
# under the License.

from __future__ import annotations

import inspect
import json
import logging
import os
import re
import selectors
import signal
import socket
import subprocess
import sys
import time
from contextlib import nullcontext
from dataclasses import dataclass, field
from datetime import datetime
from operator import attrgetter
from random import randint
from textwrap import dedent
from time import sleep
from typing import TYPE_CHECKING, Any
from unittest import mock
from unittest.mock import MagicMock, patch

import httpx
import msgspec
import psutil
import pytest
import structlog
from pytest_unordered import unordered
from task_sdk import FAKE_BUNDLE, make_client
from uuid6 import uuid7

from airflow.executors.workloads import BundleInfo
from airflow.sdk import BaseOperator, timezone
from airflow.sdk.api import client as sdk_client
from airflow.sdk.api.client import ServerResponseError
from airflow.sdk.api.datamodels._generated import (
    AssetEventResponse,
    AssetProfile,
    AssetResponse,
    DagRun,
    DagRunState,
    DagRunType,
    TaskInstance,
    TaskInstanceState,
)
from airflow.sdk.exceptions import AirflowRuntimeError, ErrorType
from airflow.sdk.execution_time import task_runner
from airflow.sdk.execution_time.comms import (
    AssetEventsResult,
    AssetResult,
    CommsDecoder,
    ConnectionResult,
    CreateHITLDetailPayload,
    DagRunStateResult,
    DeferTask,
    DeleteVariable,
    DeleteXCom,
    DRCount,
    ErrorResponse,
    GetAssetByName,
    GetAssetByUri,
    GetAssetEventByAsset,
    GetAssetEventByAssetAlias,
    GetConnection,
    GetDagRunState,
    GetDRCount,
    GetHITLDetailResponse,
    GetPreviousDagRun,
    GetPrevSuccessfulDagRun,
    GetTaskRescheduleStartDate,
    GetTaskStates,
    GetTICount,
    GetVariable,
    GetXCom,
    GetXComCount,
    GetXComSequenceItem,
    GetXComSequenceSlice,
    HITLDetailRequestResult,
    InactiveAssetsResult,
    MaskSecret,
    OKResponse,
    PreviousDagRunResult,
    PrevSuccessfulDagRunResult,
    PutVariable,
    RescheduleTask,
    ResendLoggingFD,
    RetryTask,
    SentFDs,
    SetRenderedFields,
    SetRenderedMapIndex,
    SetXCom,
    SkipDownstreamTasks,
    SucceedTask,
    TaskRescheduleStartDate,
    TaskState,
    TaskStatesResult,
    TICount,
    ToSupervisor,
    TriggerDagRun,
    UpdateHITLDetail,
    ValidateInletsAndOutlets,
    VariableResult,
    XComCountResponse,
    XComResult,
    XComSequenceIndexResult,
    XComSequenceSliceResult,
    _RequestFrame,
    _ResponseFrame,
)
from airflow.sdk.execution_time.supervisor import (
    ActivitySubprocess,
    InProcessSupervisorComms,
    InProcessTestSupervisor,
    _remote_logging_conn,
    process_log_messages_from_subprocess,
    set_supervisor_comms,
    supervise,
)
from airflow.sdk.execution_time.task_runner import run

from tests_common.test_utils.config import conf_vars

if TYPE_CHECKING:
    import kgb

log = logging.getLogger(__name__)
TI_ID = uuid7()


def lineno():
    """Returns the current line number in our program."""
    return inspect.currentframe().f_back.f_lineno


def local_dag_bundle_cfg(path, name="my-bundle"):
    return {
        "AIRFLOW__DAG_PROCESSOR__DAG_BUNDLE_CONFIG_LIST": json.dumps(
            [
                {
                    "name": name,
                    "classpath": "airflow.dag_processing.bundles.local.LocalDagBundle",
                    "kwargs": {"path": str(path), "refresh_interval": 1},
                }
            ]
        )
    }


@pytest.fixture
def client_with_ti_start(make_ti_context):
    client = MagicMock(spec=sdk_client.Client)
    client.task_instances.start.return_value = make_ti_context()
    return client


@pytest.mark.usefixtures("disable_capturing")
class TestSupervisor:
    @pytest.mark.parametrize(
        "server, dry_run, expectation",
        [
            ("/execution/", False, pytest.raises(ValueError, match="Invalid execution API server URL")),
            ("", False, pytest.raises(ValueError, match="Invalid execution API server URL")),
            ("http://localhost:8080", True, pytest.raises(ValueError, match="Can only specify one of")),
            (None, True, nullcontext()),
            ("http://localhost:8080/execution/", False, nullcontext()),
            ("https://localhost:8080/execution/", False, nullcontext()),
        ],
    )
    def test_supervise(
        self,
        server,
        dry_run,
        expectation,
        test_dags_dir,
        client_with_ti_start,
    ):
        """
        Test that the supervisor validates server URL and dry_run parameter combinations correctly.
        """
        ti = TaskInstance(
            id=uuid7(),
            task_id="async",
            dag_id="super_basic_deferred_run",
            run_id="d",
            try_number=1,
            dag_version_id=uuid7(),
        )

        bundle_info = BundleInfo(name="my-bundle", version=None)

        kw = {
            "ti": ti,
            "dag_rel_path": "super_basic_deferred_run.py",
            "token": "",
            "bundle_info": bundle_info,
            "dry_run": dry_run,
            "server": server,
        }
        if isinstance(expectation, nullcontext):
            kw["client"] = client_with_ti_start

        with patch.dict(os.environ, local_dag_bundle_cfg(test_dags_dir, bundle_info.name)):
            with expectation:
                supervise(**kw)


@pytest.mark.usefixtures("disable_capturing")
class TestWatchedSubprocess:
    @pytest.fixture(autouse=True)
    def disable_log_upload(self, spy_agency):
        spy_agency.spy_on(ActivitySubprocess._upload_logs, call_original=False)

    def test_reading_from_pipes(self, captured_logs, time_machine, client_with_ti_start):
        def subprocess_main():
            # This is run in the subprocess!

            # Ensure we follow the "protocol" and get the startup message before we do anything else
            CommsDecoder()._get_response()

            import logging
            import warnings

            print("I'm a short message")
            sys.stdout.write("Message ")
            print("stderr message", file=sys.stderr)
            # We need a short sleep for the main process to process things. I worry this timing will be
            # fragile, but I can't think of a better way. This lets the stdout be read (partial line) and the
            # stderr full line be read
            sleep(0.1)
            sys.stdout.write("split across two writes\n")

            logging.getLogger("airflow.foobar").error("An error message")

            warnings.warn("Warning should be appear from the correct callsite", stacklevel=1)

        line = lineno() - 2  # Line the error should be on

        instant = timezone.datetime(2024, 11, 7, 12, 34, 56, 78901)
        time_machine.move_to(instant, tick=False)

        proc = ActivitySubprocess.start(
            dag_rel_path=os.devnull,
            bundle_info=FAKE_BUNDLE,
            what=TaskInstance(
                id="4d828a62-a417-4936-a7a6-2b3fabacecab",
                task_id="b",
                dag_id="c",
                run_id="d",
                try_number=1,
                dag_version_id=uuid7(),
            ),
            client=client_with_ti_start,
            target=subprocess_main,
        )

        rc = proc.wait()

        assert rc == 0
        assert captured_logs == unordered(
            [
                {
                    "logger": "task.stdout",
                    "event": "I'm a short message",
                    "level": "info",
                    "timestamp": "2024-11-07T12:34:56.078901Z",
                },
                {
                    "logger": "task.stderr",
                    "event": "stderr message",
                    "level": "error",
                    "timestamp": "2024-11-07T12:34:56.078901Z",
                },
                {
                    "logger": "task.stdout",
                    "event": "Message split across two writes",
                    "level": "info",
                    "timestamp": "2024-11-07T12:34:56.078901Z",
                },
                {
                    "event": "An error message",
                    "level": "error",
                    "logger": "airflow.foobar",
                    "timestamp": instant,
                    "loc": mock.ANY,
                },
                {
                    "category": "UserWarning",
                    "event": "Warning should be appear from the correct callsite",
                    "filename": __file__,
                    "level": "warning",
                    "lineno": line,
                    "logger": "py.warnings",
                    "timestamp": instant,
                },
            ]
        )

    def test_reopen_log_fd(self, captured_logs, client_with_ti_start):
        def subprocess_main():
            # This is run in the subprocess!

            # Ensure we follow the "protocol" and get the startup message before we do anything else
            comms = CommsDecoder()
            comms._get_response()

            logs = comms.send(ResendLoggingFD())
            assert isinstance(logs, SentFDs)
            fd = os.fdopen(logs.fds[0], "w")
            logging.root.info("Log on old socket")
            json.dump({"level": "info", "event": "Log on new socket"}, fp=fd)

        line = lineno() - 3  # Line the error should be on

        proc = ActivitySubprocess.start(
            dag_rel_path=os.devnull,
            bundle_info=FAKE_BUNDLE,
            what=TaskInstance(
                id="4d828a62-a417-4936-a7a6-2b3fabacecab",
                task_id="b",
                dag_id="c",
                run_id="d",
                try_number=1,
                dag_version_id=uuid7(),
            ),
            client=client_with_ti_start,
            target=subprocess_main,
        )

        rc = proc.wait()

        assert rc == 0
        assert captured_logs == unordered(
            [
                {
                    "event": "Log on new socket",
                    "level": "info",
                    "logger": "task",
                    "timestamp": mock.ANY,
                    # Since this is set as json, without filename or linno, we _should_ not add any.
                },
                {
                    "event": "Log on old socket",
                    "level": "info",
                    "logger": "root",
                    "timestamp": mock.ANY,
                    "loc": f"{os.path.basename(__file__)}:{line}",
                },
            ]
        )

    def test_on_kill_hook_called_when_sigkilled(
        self,
        client_with_ti_start,
        mocked_parse,
        make_ti_context,
        mock_supervisor_comms,
        create_runtime_ti,
        make_ti_context_dict,
        capfd,
    ):
        main_pid = os.getpid()
        ti_id = "4d828a62-a417-4936-a7a6-2b3fabacecab"

        def handle_request(request: httpx.Request) -> httpx.Response:
            if request.url.path == f"/task-instances/{ti_id}/heartbeat":
                return httpx.Response(
                    status_code=409,
                    json={
                        "detail": {
                            "reason": "not_running",
                            "message": "TI is no longer in the 'running' state. Task state might be externally set and task should terminate",
                            "current_state": "failed",
                        }
                    },
                )
            if request.url.path == f"/task-instances/{ti_id}/run":
                return httpx.Response(200, json=make_ti_context_dict())
            return httpx.Response(status_code=204)

        def subprocess_main():
            # Ensure we follow the "protocol" and get the startup message before we do anything
            CommsDecoder()._get_response()

            class CustomOperator(BaseOperator):
                def execute(self, context):
                    for i in range(1000):
                        print(f"Iteration {i}")
                        sleep(1)

                def on_kill(self) -> None:
                    print("On kill hook called!")

            task = CustomOperator(task_id="print-params")
            runtime_ti = create_runtime_ti(
                dag_id="c",
                task=task,
                conf={
                    "x": 3,
                    "text": "Hello World!",
                    "flag": False,
                    "a_simple_list": ["one", "two", "three", "actually one value is made per line"],
                },
            )
            run(runtime_ti, context=runtime_ti.get_template_context(), log=mock.MagicMock())

            assert os.getpid() != main_pid
            os.kill(os.getpid(), signal.SIGTERM)
            # Ensure that the signal is serviced before we finish and exit the subprocess.
            sleep(0.5)

        proc = ActivitySubprocess.start(
            dag_rel_path=os.devnull,
            bundle_info=FAKE_BUNDLE,
            what=TaskInstance(
                id=ti_id,
                task_id="b",
                dag_id="c",
                run_id="d",
                try_number=1,
                dag_version_id=uuid7(),
            ),
            client=make_client(transport=httpx.MockTransport(handle_request)),
            target=subprocess_main,
        )

        proc.wait()
        captured = capfd.readouterr()
        assert "On kill hook called!" in captured.out

    def test_subprocess_sigkilled(self, client_with_ti_start):
        main_pid = os.getpid()

        def subprocess_main():
            # Ensure we follow the "protocol" and get the startup message before we do anything
            CommsDecoder()._get_response()

            assert os.getpid() != main_pid
            os.kill(os.getpid(), signal.SIGKILL)

        proc = ActivitySubprocess.start(
            dag_rel_path=os.devnull,
            bundle_info=FAKE_BUNDLE,
            what=TaskInstance(
                id="4d828a62-a417-4936-a7a6-2b3fabacecab",
                task_id="b",
                dag_id="c",
                run_id="d",
                try_number=1,
                dag_version_id=uuid7(),
            ),
            client=client_with_ti_start,
            target=subprocess_main,
        )

        rc = proc.wait()

        assert rc == -9

    def test_last_chance_exception_handling(self, capfd):
        def subprocess_main():
            # The real main() in task_runner catches exceptions! This is what would happen if we had a syntax
            # or import error for instance - a very early exception
            raise RuntimeError("Fake syntax error")

        proc = ActivitySubprocess.start(
            dag_rel_path=os.devnull,
            bundle_info=FAKE_BUNDLE,
            what=TaskInstance(
                id=uuid7(), task_id="b", dag_id="c", run_id="d", try_number=1, dag_version_id=uuid7()
            ),
            client=MagicMock(spec=sdk_client.Client),
            target=subprocess_main,
        )

        rc = proc.wait()

        assert rc == 126

        captured = capfd.readouterr()
        assert "Last chance exception handler" in captured.err
        assert "RuntimeError: Fake syntax error" in captured.err

    def test_regular_heartbeat(self, spy_agency: kgb.SpyAgency, monkeypatch, mocker, make_ti_context):
        """Test that the WatchedSubprocess class regularly sends heartbeat requests, up to a certain frequency"""
        import airflow.sdk.execution_time.supervisor

        monkeypatch.setattr(airflow.sdk.execution_time.supervisor, "MIN_HEARTBEAT_INTERVAL", 0.1)

        def subprocess_main():
            CommsDecoder()._get_response()

            for _ in range(5):
                print("output", flush=True)
                sleep(0.05)

        ti_id = uuid7()
        _ = mocker.patch.object(sdk_client.TaskInstanceOperations, "start", return_value=make_ti_context())

        spy = spy_agency.spy_on(sdk_client.TaskInstanceOperations.heartbeat)
        proc = ActivitySubprocess.start(
            dag_rel_path=os.devnull,
            bundle_info=FAKE_BUNDLE,
            what=TaskInstance(
                id=ti_id, task_id="b", dag_id="c", run_id="d", try_number=1, dag_version_id=uuid7()
            ),
            client=sdk_client.Client(base_url="", dry_run=True, token=""),
            target=subprocess_main,
        )
        assert proc.wait() == 0
        assert spy.called_with(ti_id, pid=proc.pid)  # noqa: PGH005
        # The exact number we get will depend on timing behaviour, so be a little lenient
        assert 1 <= len(spy.calls) <= 4

    def test_no_heartbeat_in_overtime(self, spy_agency: kgb.SpyAgency, monkeypatch, mocker, make_ti_context):
        """Test that we don't try and send heartbeats for task that are in "overtime"."""
        import airflow.sdk.execution_time.supervisor

        monkeypatch.setattr(airflow.sdk.execution_time.supervisor, "MIN_HEARTBEAT_INTERVAL", 0.1)

        def subprocess_main():
            CommsDecoder()._get_response()

            for _ in range(5):
                print("output", flush=True)
                sleep(0.05)

        ti_id = uuid7()
        _ = mocker.patch.object(sdk_client.TaskInstanceOperations, "start", return_value=make_ti_context())

        @spy_agency.spy_for(ActivitySubprocess._on_child_started)
        def _on_child_started(self, *args, **kwargs):
            # Set it up so we are in overtime straight away
            self._terminal_state = TaskInstanceState.SUCCESS
            ActivitySubprocess._on_child_started.call_original(self, *args, **kwargs)

        heartbeat_spy = spy_agency.spy_on(sdk_client.TaskInstanceOperations.heartbeat)
        proc = ActivitySubprocess.start(
            dag_rel_path=os.devnull,
            bundle_info=FAKE_BUNDLE,
            what=TaskInstance(
                id=ti_id, task_id="b", dag_id="c", run_id="d", try_number=1, dag_version_id=uuid7()
            ),
            client=sdk_client.Client(base_url="", dry_run=True, token=""),
            target=subprocess_main,
        )
        assert proc.wait() == 0
        spy_agency.assert_spy_not_called(heartbeat_spy)

    def test_run_simple_dag(self, test_dags_dir, captured_logs, time_machine, mocker, client_with_ti_start):
        """Test running a simple DAG in a subprocess and capturing the output."""

        instant = timezone.datetime(2024, 11, 7, 12, 34, 56, 78901)
        time_machine.move_to(instant, tick=False)

        dagfile_path = test_dags_dir
        ti = TaskInstance(
            id=uuid7(),
            task_id="hello",
            dag_id="super_basic_run",
            run_id="c",
            try_number=1,
            dag_version_id=uuid7(),
        )

        bundle_info = BundleInfo(name="my-bundle", version=None)
        with patch.dict(os.environ, local_dag_bundle_cfg(test_dags_dir, bundle_info.name)):
            exit_code = supervise(
                ti=ti,
                dag_rel_path=dagfile_path,
                token="",
                server="",
                dry_run=True,
                client=client_with_ti_start,
                bundle_info=bundle_info,
            )
            assert exit_code == 0, captured_logs

        # We should have a log from the task!
        assert {
            "logger": "task.stdout",
            "event": "Hello World hello!",
            "level": "info",
            "timestamp": "2024-11-07T12:34:56.078901Z",
        } in captured_logs

    def test_supervise_handles_deferred_task(
        self, test_dags_dir, captured_logs, time_machine, mocker, make_ti_context
    ):
        """
        Test that the supervisor handles a deferred task correctly.

        This includes ensuring the task starts and executes successfully, and that the task is deferred (via
        the API client) with the expected parameters.
        """
        instant = timezone.datetime(2024, 11, 7, 12, 34, 56, 0)

        ti = TaskInstance(
            id=uuid7(),
            task_id="async",
            dag_id="super_basic_deferred_run",
            run_id="d",
            try_number=1,
            dag_version_id=uuid7(),
        )

        # Create a mock client to assert calls to the client
        # We assume the implementation of the client is correct and only need to check the calls
        mock_client = mocker.Mock(spec=sdk_client.Client)
        mock_client.task_instances.start.return_value = make_ti_context()

        time_machine.move_to(instant, tick=False)

        bundle_info = BundleInfo(name="my-bundle", version=None)
        with patch.dict(os.environ, local_dag_bundle_cfg(test_dags_dir, bundle_info.name)):
            exit_code = supervise(
                ti=ti,
                dag_rel_path="super_basic_deferred_run.py",
                token="",
                client=mock_client,
                bundle_info=bundle_info,
            )
        assert exit_code == 0, captured_logs

        # Validate calls to the client
        mock_client.task_instances.start.assert_called_once_with(ti.id, mocker.ANY, mocker.ANY)
        mock_client.task_instances.heartbeat.assert_called_once_with(ti.id, pid=mocker.ANY)
        mock_client.task_instances.defer.assert_called_once_with(
            ti.id,
            # Since the message as serialized in the client upon sending, we expect it to be already encoded
            DeferTask(
                classpath="airflow.providers.standard.triggers.temporal.DateTimeTrigger",
                next_method="execute_complete",
                trigger_kwargs={
                    "__type": "dict",
                    "__var": {
                        "moment": {"__type": "datetime", "__var": 1730982899.0},
                        "end_from_trigger": False,
                    },
                },
                next_kwargs={"__type": "dict", "__var": {}},
            ),
        )

        # We are asserting the log messages here to ensure the task ran successfully
        # and mainly to get the final state of the task matches one in the DB.
        assert {
            "exit_code": 0,
            "duration": 0.0,
            "final_state": "deferred",
            "event": "Task finished",
            "timestamp": mocker.ANY,
            "level": "info",
            "logger": "supervisor",
            "loc": mocker.ANY,
            "task_instance_id": str(ti.id),
        } in captured_logs

    def test_supervisor_handles_already_running_task(self):
        """Test that Supervisor prevents starting a Task Instance that is already running."""
        ti = TaskInstance(
            id=uuid7(), task_id="b", dag_id="c", run_id="d", try_number=1, dag_version_id=uuid7()
        )

        # Mock API Server response indicating the TI is already running
        # The API Server would return a 409 Conflict status code if the TI is not
        # in a "queued" state.
        def handle_request(request: httpx.Request) -> httpx.Response:
            if request.url.path == f"/task-instances/{ti.id}/run":
                return httpx.Response(
                    409,
                    json={
                        "reason": "invalid_state",
                        "message": "TI was not in a state where it could be marked as running",
                        "previous_state": "running",
                    },
                )

            return httpx.Response(status_code=204)

        client = make_client(transport=httpx.MockTransport(handle_request))

        with pytest.raises(ServerResponseError, match="Server returned error") as err:
            ActivitySubprocess.start(dag_rel_path=os.devnull, bundle_info=FAKE_BUNDLE, what=ti, client=client)

        assert err.value.response.status_code == 409
        assert err.value.detail == {
            "reason": "invalid_state",
            "message": "TI was not in a state where it could be marked as running",
            "previous_state": "running",
        }

    @pytest.mark.parametrize("captured_logs", [logging.ERROR], indirect=True, ids=["log_level=error"])
    def test_state_conflict_on_heartbeat(self, captured_logs, monkeypatch, mocker, make_ti_context_dict):
        """
        Test that ensures that the Supervisor does not cause the task to fail if the Task Instance is no longer
        in the running state. Instead, it logs the error and terminates the task process if it
        might be running in a different state or has already completed -- or running on a different worker.

        Also verifies that the supervisor does not try to send the finish request (update_state) to the API server.
        """
        import airflow.sdk.execution_time.supervisor

        # Heartbeat every time around the loop
        monkeypatch.setattr(airflow.sdk.execution_time.supervisor, "MIN_HEARTBEAT_INTERVAL", 0.0)

        def subprocess_main():
            CommsDecoder()._get_response()
            sleep(5)
            # Shouldn't get here
            exit(5)

        ti_id = uuid7()

        # Track the number of requests to simulate mixed responses
        request_count = {"count": 0}

        def handle_request(request: httpx.Request) -> httpx.Response:
            if request.url.path == f"/task-instances/{ti_id}/heartbeat":
                request_count["count"] += 1
                if request_count["count"] == 1:
                    # First request succeeds
                    return httpx.Response(status_code=204)
                # Second request returns a conflict status code
                return httpx.Response(
                    409,
                    json={
                        "reason": "not_running",
                        "message": "TI is no longer in the 'running' state. Task state might be externally set and task should terminate",
                        "current_state": "success",
                    },
                )
            if request.url.path == f"/task-instances/{ti_id}/run":
                return httpx.Response(200, json=make_ti_context_dict())
            if request.url.path == f"/task-instances/{ti_id}/state":
                pytest.fail("Should not have sent a state update request")
            # Return a 204 for all other requests
            return httpx.Response(status_code=204)

        proc = ActivitySubprocess.start(
            dag_rel_path=os.devnull,
            what=TaskInstance(
                id=ti_id, task_id="b", dag_id="c", run_id="d", try_number=1, dag_version_id=uuid7()
            ),
            client=make_client(transport=httpx.MockTransport(handle_request)),
            target=subprocess_main,
            bundle_info=FAKE_BUNDLE,
        )

        # Wait for the subprocess to finish -- it should have been terminated with SIGTERM
        assert proc.wait() == -signal.SIGTERM
        assert proc._exit_code == -signal.SIGTERM
        assert proc.final_state == "SERVER_TERMINATED"

        assert request_count["count"] == 2
        # Verify the error was logged
        assert captured_logs == [
            {
                "detail": {
                    "reason": "not_running",
                    "message": "TI is no longer in the 'running' state. Task state might be externally set and task should terminate",
                    "current_state": "success",
                },
                "event": "Server indicated the task shouldn't be running anymore",
                "level": "error",
                "status_code": 409,
                "logger": "supervisor",
                "timestamp": mocker.ANY,
                "ti_id": ti_id,
                "loc": mocker.ANY,
            },
            {
                "detail": {
                    "current_state": "success",
                    "message": "TI is no longer in the 'running' state. Task state might be externally set and task should terminate",
                    "reason": "not_running",
                },
                "event": "Server indicated the task shouldn't be running anymore. Terminating process",
                "level": "error",
                "logger": "task",
                "timestamp": mocker.ANY,
                "loc": mocker.ANY,
            },
            {
                "event": "Task killed!",
                "level": "error",
                "logger": "task",
                "timestamp": mocker.ANY,
                "loc": mocker.ANY,
            },
        ]

    @pytest.mark.parametrize("captured_logs", [logging.WARNING], indirect=True)
    def test_heartbeat_failures_handling(self, monkeypatch, mocker, captured_logs, time_machine):
        """
        Test that ensures the WatchedSubprocess kills the process after
        MAX_FAILED_HEARTBEATS are exceeded.
        """
        max_failed_heartbeats = 3
        min_heartbeat_interval = 5
        monkeypatch.setattr(
            "airflow.sdk.execution_time.supervisor.MAX_FAILED_HEARTBEATS", max_failed_heartbeats
        )
        monkeypatch.setattr(
            "airflow.sdk.execution_time.supervisor.MIN_HEARTBEAT_INTERVAL", min_heartbeat_interval
        )

        mock_process = mocker.Mock()
        mock_process.pid = 12345

        # Mock the client heartbeat method to raise an exception
        mock_client_heartbeat = mocker.Mock(side_effect=Exception("Simulated heartbeat failure"))
        client = mocker.Mock()
        client.task_instances.heartbeat = mock_client_heartbeat

        # Patch the kill method at the class level so we can assert it was called with the correct signal
        mock_kill = mocker.patch("airflow.sdk.execution_time.supervisor.WatchedSubprocess.kill")

        proc = ActivitySubprocess(
            process_log=mocker.MagicMock(),
            id=TI_ID,
            pid=mock_process.pid,
            stdin=mocker.MagicMock(),
            client=client,
            process=mock_process,
        )

        time_now = timezone.datetime(2024, 11, 28, 12, 0, 0)
        time_machine.move_to(time_now, tick=False)

        # Simulate sending heartbeats and ensure the process gets killed after max retries
        for i in range(1, max_failed_heartbeats):
            proc._send_heartbeat_if_needed()
            assert proc.failed_heartbeats == i  # Increment happens after failure
            mock_client_heartbeat.assert_called_with(TI_ID, pid=mock_process.pid)

            # Ensure the retry log is present
            expected_log = {
                "event": "Failed to send heartbeat. Will be retried",
                "failed_heartbeats": i,
                "ti_id": TI_ID,
                "max_retries": max_failed_heartbeats,
                "level": "warning",
                "logger": "supervisor",
                "timestamp": mocker.ANY,
                "exc_info": mocker.ANY,
                "loc": mocker.ANY,
            }

            assert expected_log in captured_logs

            # Advance time by `min_heartbeat_interval` to allow the next heartbeat
            time_machine.shift(min_heartbeat_interval)

        # On the final failure, the process should be killed
        proc._send_heartbeat_if_needed()

        assert proc.failed_heartbeats == max_failed_heartbeats
        mock_kill.assert_called_once_with(signal.SIGTERM, force=True)
        mock_client_heartbeat.assert_called_with(TI_ID, pid=mock_process.pid)
        assert {
            "event": "Too many failed heartbeats; terminating process",
            "level": "error",
            "failed_heartbeats": max_failed_heartbeats,
            "logger": "supervisor",
            "timestamp": mocker.ANY,
            "loc": mocker.ANY,
        } in captured_logs

    @pytest.mark.parametrize(
        ["terminal_state", "task_end_time_monotonic", "overtime_threshold", "expected_kill"],
        [
            pytest.param(
                None,
                15.0,
                10,
                False,
                id="no_terminal_state",
            ),
            pytest.param(TaskInstanceState.SUCCESS, 15.0, 10, False, id="below_threshold"),
            pytest.param(TaskInstanceState.SUCCESS, 9.0, 10, True, id="above_threshold"),
            pytest.param(TaskInstanceState.FAILED, 9.0, 10, True, id="above_threshold_failed_state"),
            pytest.param(TaskInstanceState.SKIPPED, 9.0, 10, True, id="above_threshold_skipped_state"),
            pytest.param(TaskInstanceState.SUCCESS, None, 20, False, id="task_end_datetime_none"),
        ],
    )
    def test_overtime_handling(
        self,
        mocker,
        terminal_state,
        task_end_time_monotonic,
        overtime_threshold,
        expected_kill,
        monkeypatch,
    ):
        """Test handling of overtime under various conditions."""
        # Mocking logger since we are only interested that it is called with the expected message
        # and not the actual log output
        mock_logger = mocker.patch("airflow.sdk.execution_time.supervisor.log")

        # Mock the kill method at the class level so we can assert it was called with the correct signal
        mock_kill = mocker.patch("airflow.sdk.execution_time.supervisor.WatchedSubprocess.kill")

        # Mock the current monotonic time
        mocker.patch("time.monotonic", return_value=20.0)

        # Patch the task overtime threshold
        monkeypatch.setattr(
            "airflow.sdk.execution_time.supervisor.TASK_OVERTIME_THRESHOLD", overtime_threshold
        )

        mock_watched_subprocess = ActivitySubprocess(
            process_log=mocker.MagicMock(),
            id=TI_ID,
            pid=12345,
            stdin=mocker.Mock(),
            process=mocker.Mock(),
            client=mocker.Mock(),
        )

        # Set the terminal state and task end datetime
        mock_watched_subprocess._terminal_state = terminal_state
        mock_watched_subprocess._task_end_time_monotonic = task_end_time_monotonic

        # Call `wait` to trigger the overtime handling
        # This will call the `kill` method if the task has been running for too long
        mock_watched_subprocess._handle_process_overtime_if_needed()

        # Validate process kill behavior and log messages
        if expected_kill:
            mock_kill.assert_called_once_with(signal.SIGTERM, force=True)
            mock_logger.warning.assert_called_once_with(
                "Task success overtime reached; terminating process. "
                "Modify `task_success_overtime` setting in [core] section of "
                "Airflow configuration to change this limit.",
                ti_id=TI_ID,
            )
        else:
            mock_kill.assert_not_called()
            mock_logger.warning.assert_not_called()

    @pytest.mark.parametrize(
        ["signal_to_raise", "log_pattern", "level"],
        (
            pytest.param(
                signal.SIGKILL,
                re.compile(r"Process terminated by signal. Likely out of memory error"),
                "critical",
                id="kill",
            ),
            pytest.param(
                signal.SIGTERM,
                re.compile(r"Process terminated by signal. For more information"),
                "error",
                id="term",
            ),
            pytest.param(
                signal.SIGSEGV,
                re.compile(r".*SIGSEGV \(Segmentation Violation\) signal indicates", re.DOTALL),
                "critical",
                id="segv",
            ),
        ),
    )
    def test_exit_by_signal(self, signal_to_raise, log_pattern, level, cap_structlog, client_with_ti_start):
        def subprocess_main():
            import faulthandler
            import os

            # Disable pytest fault handler
            if faulthandler.is_enabled():
                faulthandler.disable()

            # Ensure we follow the "protocol" and get the startup message before we do anything
            CommsDecoder()._get_response()

            os.kill(os.getpid(), signal_to_raise)

        proc = ActivitySubprocess.start(
            dag_rel_path=os.devnull,
            bundle_info=FAKE_BUNDLE,
            what=TaskInstance(
                id="4d828a62-a417-4936-a7a6-2b3fabacecab",
                task_id="b",
                dag_id="c",
                run_id="d",
                try_number=1,
                dag_version_id=uuid7(),
            ),
            client=client_with_ti_start,
            target=subprocess_main,
        )

        rc = proc.wait()

        assert {
            "log_level": level,
            "event": log_pattern,
        } in cap_structlog
        assert rc == -signal_to_raise

    @pytest.mark.execution_timeout(3)
    def test_cleanup_sockets_after_delay(self, monkeypatch, mocker, time_machine):
        """Supervisor should close sockets if EOF events are missed."""

        monkeypatch.setattr("airflow.sdk.execution_time.supervisor.SOCKET_CLEANUP_TIMEOUT", 1.0)

        mock_process = mocker.Mock(pid=12345)

        time_machine.move_to(time.monotonic(), tick=False)

        proc = ActivitySubprocess(
            process_log=mocker.MagicMock(),
            id=TI_ID,
            pid=mock_process.pid,
            stdin=mocker.MagicMock(),
            client=mocker.MagicMock(),
            process=mock_process,
        )

        proc.selector = mocker.MagicMock()
        proc.selector.select.return_value = []

        proc._exit_code = 0
        # Create a fake placeholder in the open socket weakref
        proc._open_sockets[mocker.MagicMock()] = "test placeholder"
        proc._process_exit_monotonic = time.monotonic()

        mocker.patch.object(
            ActivitySubprocess,
            "_cleanup_open_sockets",
            side_effect=lambda: setattr(proc, "_open_sockets", {}),
        )

        time_machine.shift(2)

        proc._monitor_subprocess()
        assert len(proc._open_sockets) == 0


class TestWatchedSubprocessKill:
    @pytest.fixture
    def mock_process(self, mocker):
        process = mocker.Mock(spec=psutil.Process)
        process.pid = 12345
        return process

    @pytest.fixture
    def watched_subprocess(self, mocker, mock_process):
        proc = ActivitySubprocess(
            process_log=mocker.MagicMock(),
            id=TI_ID,
            pid=12345,
            stdin=mocker.Mock(),
            client=mocker.Mock(),
            process=mock_process,
        )
        # Mock the selector
        mock_selector = mocker.Mock(spec=selectors.DefaultSelector)
        mock_selector.select.return_value = []

        # Set the selector on the process
        proc.selector = mock_selector
        return proc

    def test_kill_process_already_exited(self, watched_subprocess, mock_process):
        """Test behavior when the process has already exited."""
        mock_process.wait.side_effect = psutil.NoSuchProcess(pid=1234)
        watched_subprocess.kill(signal.SIGINT, force=True)

        mock_process.send_signal.assert_called_once_with(signal.SIGINT)
        mock_process.wait.assert_called_once()
        assert watched_subprocess._exit_code == -1

    def test_kill_process_custom_signal(self, watched_subprocess, mock_process):
        """Test that the process is killed with the correct signal."""
        mock_process.wait.return_value = 0

        signal_to_send = signal.SIGUSR1
        watched_subprocess.kill(signal_to_send, force=False)

        mock_process.send_signal.assert_called_once_with(signal_to_send)
        mock_process.wait.assert_called_once_with(timeout=0)

    @pytest.mark.parametrize(
        ["signal_to_send", "exit_after"],
        [
            pytest.param(
                signal.SIGINT,
                signal.SIGINT,
                id="SIGINT-success-without-escalation",
            ),
            pytest.param(
                signal.SIGINT,
                signal.SIGTERM,
                id="SIGINT-escalates-to-SIGTERM",
            ),
            pytest.param(
                signal.SIGINT,
                None,
                id="SIGINT-escalates-to-SIGTERM-then-SIGKILL",
            ),
            pytest.param(
                signal.SIGTERM,
                None,
                id="SIGTERM-escalates-to-SIGKILL",
            ),
            pytest.param(
                signal.SIGKILL,
                None,
                id="SIGKILL-success-without-escalation",
            ),
        ],
    )
    def test_kill_escalation_path(self, signal_to_send, exit_after, captured_logs, client_with_ti_start):
        def subprocess_main():
            import signal

            def _handler(sig, frame):
                print(f"Signal {sig} received", file=sys.stderr)
                if exit_after == sig:
                    sleep(0.1)
                    # We exit 0 as that's what task_runner.py tries hard to do. The only difference if we exit
                    # with non-zero is extra logs
                    exit(0)
                sleep(5)
                print("Should not get here")

            signal.signal(signal.SIGINT, _handler)
            signal.signal(signal.SIGTERM, _handler)
            try:
                CommsDecoder()._get_response()
                print("Ready")
                sleep(10)
            except Exception as e:
                print(e)
            # Shouldn't get here
            exit(5)

        ti_id = uuid7()

        proc = ActivitySubprocess.start(
            dag_rel_path=os.devnull,
            bundle_info=FAKE_BUNDLE,
            what=TaskInstance(
                id=ti_id, task_id="b", dag_id="c", run_id="d", try_number=1, dag_version_id=uuid7()
            ),
            client=client_with_ti_start,
            target=subprocess_main,
        )

        # Ensure we get one normal run, to give the proc time to register it's custom sighandler
        time.sleep(0.1)
        proc._service_subprocess(max_wait_time=1)
        proc.kill(signal_to_send=signal_to_send, escalation_delay=0.5, force=True)

        # Wait for the subprocess to finish
        assert proc.wait() == exit_after or -signal.SIGKILL
        exit_after = exit_after or signal.SIGKILL

        logs = [{"event": m["event"], "logger": m["logger"]} for m in captured_logs]
        expected_logs = [
            {"logger": "task.stdout", "event": "Ready"},
        ]
        # Work out what logs we expect to see
        if signal_to_send == signal.SIGINT:
            expected_logs.append({"logger": "task.stderr", "event": "Signal 2 received"})
        if signal_to_send == signal.SIGTERM or (
            signal_to_send == signal.SIGINT and exit_after != signal.SIGINT
        ):
            if signal_to_send == signal.SIGINT:
                expected_logs.append(
                    {
                        "event": "Process did not terminate in time; escalating",
                        "logger": "supervisor",
                    }
                )
            expected_logs.append({"logger": "task.stderr", "event": "Signal 15 received"})
        if exit_after == signal.SIGKILL:
            if signal_to_send in {signal.SIGINT, signal.SIGTERM}:
                expected_logs.append(
                    {
                        "event": "Process did not terminate in time; escalating",
                        "logger": "supervisor",
                    }
                )

        expected_logs.extend(({"event": "Process exited", "logger": "supervisor"},))
        assert logs == expected_logs

    def test_service_subprocess(self, watched_subprocess, mock_process, mocker):
        """Test `_service_subprocess` processes selector events and handles subprocess exit."""
        ## Given

        # Mock file objects and handlers
        mock_stdout = mocker.Mock()
        mock_stderr = mocker.Mock()

        # Handlers for stdout and stderr
        mock_stdout_handler = mocker.Mock(return_value=False)  # Simulate EOF for stdout
        mock_stderr_handler = mocker.Mock(return_value=True)  # Continue processing for stderr

        mock_on_close = mocker.Mock()

        # Mock selector to return events
        mock_key_stdout = mocker.Mock(fileobj=mock_stdout, data=(mock_stdout_handler, mock_on_close))
        mock_key_stderr = mocker.Mock(fileobj=mock_stderr, data=(mock_stderr_handler, mock_on_close))
        watched_subprocess.selector.select.return_value = [(mock_key_stdout, None), (mock_key_stderr, None)]

        # Mock to simulate process exited successfully
        mock_process.wait.return_value = 0

        ## Our actual test
        watched_subprocess._service_subprocess(max_wait_time=1.0)

        ## Validations!
        # Validate selector interactions
        watched_subprocess.selector.select.assert_called_once_with(timeout=1.0)

        # Validate handler calls
        mock_stdout_handler.assert_called_once_with(mock_stdout)
        mock_stderr_handler.assert_called_once_with(mock_stderr)

        # Validate unregistering and closing of EOF file object
        mock_on_close.assert_called_once_with(mock_stdout)

        # Validate that `_check_subprocess_exit` is called
        mock_process.wait.assert_called_once_with(timeout=0)

    def test_max_wait_time_prevents_cpu_spike(self, watched_subprocess, mock_process, monkeypatch):
        """Test that max_wait_time calculation prevents CPU spike when heartbeat timeout is reached."""
        # Mock the configuration to reproduce the CPU spike scenario
        # Set heartbeat timeout to be very small relative to MIN_HEARTBEAT_INTERVAL
        monkeypatch.setattr("airflow.sdk.execution_time.supervisor.HEARTBEAT_TIMEOUT", 1)
        monkeypatch.setattr("airflow.sdk.execution_time.supervisor.MIN_HEARTBEAT_INTERVAL", 10)

        # Set up a scenario where the last successful heartbeat was a long time ago
        # This will cause the heartbeat calculation to result in a negative value
        mock_process._last_successful_heartbeat = time.monotonic() - 100  # 100 seconds ago

        # Mock process to still be alive (not exited)
        mock_process.wait.side_effect = psutil.TimeoutExpired(pid=12345, seconds=0)

        # Call _service_subprocess which is used in _monitor_subprocess
        # This tests the max_wait_time calculation directly
        watched_subprocess._service_subprocess(max_wait_time=0.005)  # Very small timeout to verify our fix

        # Verify that selector.select was called with a minimum timeout of 0.01
        # This proves our fix prevents the timeout=0 scenario that causes CPU spike
        watched_subprocess.selector.select.assert_called_once()
        call_args = watched_subprocess.selector.select.call_args
        timeout_arg = call_args[1]["timeout"] if "timeout" in call_args[1] else call_args[0][0]

        # The timeout should be at least 0.01 (our minimum), never 0
        assert timeout_arg >= 0.01, f"Expected timeout >= 0.01, got {timeout_arg}"

    @pytest.mark.parametrize(
        ["heartbeat_timeout", "min_interval", "heartbeat_ago", "expected_min_timeout"],
        [
            # Normal case: heartbeat is recent, should use calculated value
            pytest.param(30, 5, 5, 0.01, id="normal_heartbeat"),
            # Edge case: heartbeat timeout exceeded, should use minimum
            pytest.param(10, 20, 50, 0.01, id="heartbeat_timeout_exceeded"),
            # Bug reproduction case: timeout < interval, heartbeat very old
            pytest.param(5, 10, 100, 0.01, id="cpu_spike_scenario"),
        ],
    )
    def test_max_wait_time_calculation_edge_cases(
        self,
        watched_subprocess,
        mock_process,
        monkeypatch,
        heartbeat_timeout,
        min_interval,
        heartbeat_ago,
        expected_min_timeout,
    ):
        """Test max_wait_time calculation in various edge case scenarios."""
        monkeypatch.setattr("airflow.sdk.execution_time.supervisor.HEARTBEAT_TIMEOUT", heartbeat_timeout)
        monkeypatch.setattr("airflow.sdk.execution_time.supervisor.MIN_HEARTBEAT_INTERVAL", min_interval)

        watched_subprocess._last_successful_heartbeat = time.monotonic() - heartbeat_ago
        mock_process.wait.side_effect = psutil.TimeoutExpired(pid=12345, seconds=0)

        # Call the method and verify timeout is never less than our minimum
        watched_subprocess._service_subprocess(
            max_wait_time=999
        )  # Large value, should be overridden by calculation

        # Extract the timeout that was actually used
        watched_subprocess.selector.select.assert_called_once()
        call_args = watched_subprocess.selector.select.call_args
        actual_timeout = call_args[1]["timeout"] if "timeout" in call_args[1] else call_args[0][0]

        assert actual_timeout >= expected_min_timeout


@dataclass
class ClientMock:
    """Configuration for mocking client method calls."""

    method_path: str
    """Path to the client method to mock (e.g., 'connections.get', 'variables.set')."""

    args: tuple = field(default_factory=tuple)
    """Positional arguments the client method should be called with."""

    kwargs: dict = field(default_factory=dict)
    """Keyword arguments the client method should be called with."""

    response: Any = None
    """What the mocked client method should return when called."""


@dataclass
class RequestTestCase:
    """Test case data for request handling tests in `TestHandleRequest` class."""

    message: Any
    """The request message to send to the supervisor (e.g., GetConnection, SetXCom)."""

    test_id: str
    """Unique identifier for this test case, used in pytest parameterization."""

    client_mock: ClientMock | None = None
    """Client method mocking configuration. None for messages that don't require client calls."""

    expected_body: dict | None = None
    """Expected response body from supervisor. None if no response body expected."""

    mask_secret_args: tuple | None = None
    """Arguments that should be passed to the secret masker for redaction."""


# Test cases for request handling
REQUEST_TEST_CASES = [
    RequestTestCase(
        message=GetConnection(conn_id="test_conn"),
        test_id="get_connection",
        client_mock=ClientMock(
            method_path="connections.get",
            args=("test_conn",),
            response=ConnectionResult(conn_id="test_conn", conn_type="mysql"),
        ),
        expected_body={"conn_id": "test_conn", "conn_type": "mysql", "type": "ConnectionResult"},
    ),
    RequestTestCase(
        message=GetConnection(conn_id="test_conn"),
        test_id="get_connection_with_password",
        client_mock=ClientMock(
            method_path="connections.get",
            args=("test_conn",),
            response=ConnectionResult(conn_id="test_conn", conn_type="mysql", password="password"),
        ),
        expected_body={
            "conn_id": "test_conn",
            "conn_type": "mysql",
            "password": "password",
            "type": "ConnectionResult",
        },
        mask_secret_args=("password",),
    ),
    RequestTestCase(
        message=GetConnection(conn_id="test_conn"),
        test_id="get_connection_with_alias",
        client_mock=ClientMock(
            method_path="connections.get",
            args=("test_conn",),
            response=ConnectionResult(conn_id="test_conn", conn_type="mysql", schema="mysql"),  # type: ignore[call-arg]
        ),
        expected_body={
            "conn_id": "test_conn",
            "conn_type": "mysql",
            "schema": "mysql",
            "type": "ConnectionResult",
        },
    ),
    RequestTestCase(
        message=GetVariable(key="test_key"),
        test_id="get_variable",
        client_mock=ClientMock(
            method_path="variables.get",
            args=("test_key",),
            response=VariableResult(key="test_key", value="test_value"),
        ),
        expected_body={"key": "test_key", "value": "test_value", "type": "VariableResult"},
        mask_secret_args=("test_value", "test_key"),
    ),
    RequestTestCase(
        message=PutVariable(key="test_key", value="test_value", description="test_description"),
        test_id="set_variable",
        client_mock=ClientMock(
            method_path="variables.set",
            args=("test_key", "test_value", "test_description"),
            response=OKResponse(ok=True),
        ),
    ),
    RequestTestCase(
        message=DeleteVariable(key="test_key"),
        test_id="delete_variable",
        client_mock=ClientMock(
            method_path="variables.delete",
            args=("test_key",),
            response=OKResponse(ok=True),
        ),
        expected_body={"ok": True, "type": "OKResponse"},
    ),
    RequestTestCase(
        message=DeferTask(next_method="execute_callback", classpath="my-classpath"),
        test_id="patch_task_instance_to_deferred",
        client_mock=ClientMock(
            method_path="task_instances.defer",
            args=(TI_ID, DeferTask(next_method="execute_callback", classpath="my-classpath")),
        ),
    ),
    RequestTestCase(
        message=RescheduleTask(
            reschedule_date=timezone.parse("2024-10-31T12:00:00Z"),
            end_date=timezone.parse("2024-10-31T12:00:00Z"),
        ),
        test_id="patch_task_instance_to_up_for_reschedule",
        client_mock=ClientMock(
            method_path="task_instances.reschedule",
            args=(
                TI_ID,
                RescheduleTask(
                    reschedule_date=timezone.parse("2024-10-31T12:00:00Z"),
                    end_date=timezone.parse("2024-10-31T12:00:00Z"),
                ),
            ),
        ),
    ),
    RequestTestCase(
        message=GetXCom(dag_id="test_dag", run_id="test_run", task_id="test_task", key="test_key"),
        test_id="get_xcom",
        client_mock=ClientMock(
            method_path="xcoms.get",
            args=("test_dag", "test_run", "test_task", "test_key", None, False),
            response=XComResult(key="test_key", value="test_value"),
        ),
        expected_body={"key": "test_key", "value": "test_value", "type": "XComResult"},
    ),
    RequestTestCase(
        message=GetXCom(
            dag_id="test_dag", run_id="test_run", task_id="test_task", key="test_key", map_index=2
        ),
        test_id="get_xcom_map_index",
        client_mock=ClientMock(
            method_path="xcoms.get",
            args=("test_dag", "test_run", "test_task", "test_key", 2, False),
            response=XComResult(key="test_key", value="test_value"),
        ),
        expected_body={"key": "test_key", "value": "test_value", "type": "XComResult"},
    ),
    RequestTestCase(
        message=GetXCom(dag_id="test_dag", run_id="test_run", task_id="test_task", key="test_key"),
        test_id="get_xcom_not_found",
        client_mock=ClientMock(
            method_path="xcoms.get",
            args=("test_dag", "test_run", "test_task", "test_key", None, False),
            response=XComResult(key="test_key", value=None, type="XComResult"),
        ),
        expected_body={"key": "test_key", "value": None, "type": "XComResult"},
    ),
    RequestTestCase(
        message=GetXCom(
            dag_id="test_dag",
            run_id="test_run",
            task_id="test_task",
            key="test_key",
            include_prior_dates=True,
        ),
        test_id="get_xcom_include_prior_dates",
        client_mock=ClientMock(
            method_path="xcoms.get",
            args=("test_dag", "test_run", "test_task", "test_key", None, True),
            response=XComResult(key="test_key", value=None, type="XComResult"),
        ),
        expected_body={"key": "test_key", "value": None, "type": "XComResult"},
    ),
    RequestTestCase(
        message=SetXCom(
            dag_id="test_dag",
            run_id="test_run",
            task_id="test_task",
            key="test_key",
            value='{"key": "test_key", "value": {"key2": "value2"}}',
        ),
        client_mock=ClientMock(
            method_path="xcoms.set",
            args=(
                "test_dag",
                "test_run",
                "test_task",
                "test_key",
                '{"key": "test_key", "value": {"key2": "value2"}}',
                None,
                None,
            ),
            response=OKResponse(ok=True),
        ),
        test_id="set_xcom",
    ),
    RequestTestCase(
        message=SetXCom(
            dag_id="test_dag",
            run_id="test_run",
            task_id="test_task",
            key="test_key",
            value='{"key": "test_key", "value": {"key2": "value2"}}',
            map_index=2,
        ),
        client_mock=ClientMock(
            method_path="xcoms.set",
            args=(
                "test_dag",
                "test_run",
                "test_task",
                "test_key",
                '{"key": "test_key", "value": {"key2": "value2"}}',
                2,
                None,
            ),
            response=OKResponse(ok=True),
        ),
        test_id="set_xcom_with_map_index",
    ),
    RequestTestCase(
        message=SetXCom(
            dag_id="test_dag",
            run_id="test_run",
            task_id="test_task",
            key="test_key",
            value='{"key": "test_key", "value": {"key2": "value2"}}',
            map_index=2,
            mapped_length=3,
        ),
        client_mock=ClientMock(
            method_path="xcoms.set",
            args=(
                "test_dag",
                "test_run",
                "test_task",
                "test_key",
                '{"key": "test_key", "value": {"key2": "value2"}}',
                2,
                3,
            ),
            response=OKResponse(ok=True),
        ),
        test_id="set_xcom_with_map_index_and_mapped_length",
    ),
    RequestTestCase(
        message=DeleteXCom(
            dag_id="test_dag",
            run_id="test_run",
            task_id="test_task",
            key="test_key",
            map_index=2,
        ),
        client_mock=ClientMock(
            method_path="xcoms.delete",
            args=("test_dag", "test_run", "test_task", "test_key", 2),
            response=OKResponse(ok=True),
        ),
        test_id="delete_xcom",
    ),
    RequestTestCase(
        message=RetryTask(
            end_date=timezone.parse("2024-10-31T12:00:00Z"), rendered_map_index="test retry task"
        ),
        client_mock=ClientMock(
            method_path="task_instances.retry",
            kwargs={
                "id": TI_ID,
                "end_date": timezone.parse("2024-10-31T12:00:00Z"),
                "rendered_map_index": "test retry task",
            },
            response=OKResponse(ok=True),
        ),
        test_id="up_for_retry",
    ),
    RequestTestCase(
        message=SetRenderedFields(rendered_fields={"field1": "rendered_value1", "field2": "rendered_value2"}),
        client_mock=ClientMock(
            method_path="task_instances.set_rtif",
            args=(TI_ID, {"field1": "rendered_value1", "field2": "rendered_value2"}),
            response=OKResponse(ok=True),
        ),
        test_id="set_rtif",
    ),
    RequestTestCase(
        message=SetRenderedMapIndex(rendered_map_index="Label: task_1"),
        client_mock=ClientMock(
            method_path="task_instances.set_rendered_map_index",
            args=(TI_ID, "Label: task_1"),
            response=OKResponse(ok=True),
        ),
        test_id="set_rendered_map_index",
    ),
    RequestTestCase(
        message=SucceedTask(
            end_date=timezone.parse("2024-10-31T12:00:00Z"), rendered_map_index="test success task"
        ),
        client_mock=ClientMock(
            method_path="task_instances.succeed",
            kwargs={
                "id": TI_ID,
                "outlet_events": None,
                "task_outlets": None,
                "when": timezone.parse("2024-10-31T12:00:00Z"),
                "rendered_map_index": "test success task",
            },
        ),
        test_id="succeed_task",
    ),
    RequestTestCase(
        message=GetAssetByName(name="asset"),
        expected_body={"name": "asset", "uri": "s3://bucket/obj", "group": "asset", "type": "AssetResult"},
        client_mock=ClientMock(
            method_path="assets.get",
            kwargs={"name": "asset"},
            response=AssetResult(name="asset", uri="s3://bucket/obj", group="asset"),
        ),
        test_id="get_asset_by_name",
    ),
    RequestTestCase(
        message=GetAssetByUri(uri="s3://bucket/obj"),
        expected_body={"name": "asset", "uri": "s3://bucket/obj", "group": "asset", "type": "AssetResult"},
        client_mock=ClientMock(
            method_path="assets.get",
            kwargs={"uri": "s3://bucket/obj"},
            response=AssetResult(name="asset", uri="s3://bucket/obj", group="asset"),
        ),
        test_id="get_asset_by_uri",
    ),
    RequestTestCase(
        message=GetAssetEventByAsset(uri="s3://bucket/obj", name="test"),
        expected_body={
            "asset_events": [
                {
                    "id": 1,
                    "timestamp": timezone.parse("2024-10-31T12:00:00Z"),
                    "asset": {"name": "asset", "uri": "s3://bucket/obj", "group": "asset"},
                    "created_dagruns": [],
                }
            ],
            "type": "AssetEventsResult",
        },
        client_mock=ClientMock(
            method_path="asset_events.get",
            kwargs={
                "uri": "s3://bucket/obj",
                "name": "test",
                "after": None,
                "before": None,
                "limit": None,
                "ascending": True,
            },
            response=AssetEventsResult(
                asset_events=[
                    AssetEventResponse(
                        id=1,
                        asset=AssetResponse(name="asset", uri="s3://bucket/obj", group="asset"),
                        created_dagruns=[],
                        timestamp=timezone.parse("2024-10-31T12:00:00Z"),
                    ),
                ],
            ),
        ),
        test_id="get_asset_events_by_uri_and_name",
    ),
    RequestTestCase(
        message=GetAssetEventByAsset(
            uri="s3://bucket/obj",
            name="test",
            after=datetime(2024, 10, 1, 12, 0, 0, tzinfo=timezone.utc),
            before=datetime(2024, 10, 15, 12, 0, 0, tzinfo=timezone.utc),
            limit=5,
            ascending=False,
        ),
        expected_body={
            "asset_events": [
                {
                    "id": 1,
                    "timestamp": timezone.parse("2024-10-31T12:00:00Z"),
                    "asset": {"name": "asset", "uri": "s3://bucket/obj", "group": "asset"},
                    "created_dagruns": [],
                }
            ],
            "type": "AssetEventsResult",
        },
        client_mock=ClientMock(
            method_path="asset_events.get",
            kwargs={
                "uri": "s3://bucket/obj",
                "name": "test",
                "after": timezone.parse("2024-10-01T12:00:00Z"),
                "before": timezone.parse("2024-10-15T12:00:00Z"),
                "limit": 5,
                "ascending": False,
            },
            response=AssetEventsResult(
                asset_events=[
                    AssetEventResponse(
                        id=1,
                        asset=AssetResponse(name="asset", uri="s3://bucket/obj", group="asset"),
                        created_dagruns=[],
                        timestamp=timezone.parse("2024-10-31T12:00:00Z"),
                    ),
                ],
            ),
        ),
        test_id="get_asset_events_by_uri_and_name_with_filters",
    ),
    RequestTestCase(
        message=GetAssetEventByAsset(uri="s3://bucket/obj", name=None),
        expected_body={
            "asset_events": [
                {
                    "id": 1,
                    "timestamp": timezone.parse("2024-10-31T12:00:00Z"),
                    "asset": {"name": "asset", "uri": "s3://bucket/obj", "group": "asset"},
                    "created_dagruns": [],
                }
            ],
            "type": "AssetEventsResult",
        },
        client_mock=ClientMock(
            method_path="asset_events.get",
            kwargs={
                "uri": "s3://bucket/obj",
                "name": None,
                "after": None,
                "before": None,
                "limit": None,
                "ascending": True,
            },
            response=AssetEventsResult(
                asset_events=[
                    AssetEventResponse(
                        id=1,
                        asset=AssetResponse(name="asset", uri="s3://bucket/obj", group="asset"),
                        created_dagruns=[],
                        timestamp=timezone.parse("2024-10-31T12:00:00Z"),
                    )
                ],
            ),
        ),
        test_id="get_asset_events_by_uri",
    ),
    RequestTestCase(
        message=GetAssetEventByAsset(
            uri="s3://bucket/obj",
            name=None,
            after=datetime(2024, 10, 1, 12, 0, 0, tzinfo=timezone.utc),
            before=datetime(2024, 10, 15, 12, 0, 0, tzinfo=timezone.utc),
            limit=5,
            ascending=False,
        ),
        expected_body={
            "asset_events": [
                {
                    "id": 1,
                    "timestamp": timezone.parse("2024-10-31T12:00:00Z"),
                    "asset": {"name": "asset", "uri": "s3://bucket/obj", "group": "asset"},
                    "created_dagruns": [],
                }
            ],
            "type": "AssetEventsResult",
        },
        client_mock=ClientMock(
            method_path="asset_events.get",
            kwargs={
                "uri": "s3://bucket/obj",
                "name": None,
                "after": timezone.parse("2024-10-01T12:00:00Z"),
                "before": timezone.parse("2024-10-15T12:00:00Z"),
                "limit": 5,
                "ascending": False,
            },
            response=AssetEventsResult(
                asset_events=[
                    AssetEventResponse(
                        id=1,
                        asset=AssetResponse(name="asset", uri="s3://bucket/obj", group="asset"),
                        created_dagruns=[],
                        timestamp=timezone.parse("2024-10-31T12:00:00Z"),
                    )
                ],
            ),
        ),
        test_id="get_asset_events_by_uri_with_filters",
    ),
    RequestTestCase(
        message=GetAssetEventByAsset(uri=None, name="test"),
        expected_body={
            "asset_events": [
                {
                    "id": 1,
                    "timestamp": timezone.parse("2024-10-31T12:00:00Z"),
                    "asset": {"name": "asset", "uri": "s3://bucket/obj", "group": "asset"},
                    "created_dagruns": [],
                }
            ],
            "type": "AssetEventsResult",
        },
        client_mock=ClientMock(
            method_path="asset_events.get",
            kwargs={
                "uri": None,
                "name": "test",
                "after": None,
                "before": None,
                "limit": None,
                "ascending": True,
            },
            response=AssetEventsResult(
                asset_events=[
                    AssetEventResponse(
                        id=1,
                        asset=AssetResponse(name="asset", uri="s3://bucket/obj", group="asset"),
                        created_dagruns=[],
                        timestamp=timezone.parse("2024-10-31T12:00:00Z"),
                    )
                ]
            ),
        ),
        test_id="get_asset_events_by_name",
    ),
    RequestTestCase(
        message=GetAssetEventByAsset(
            uri=None,
            name="test",
            after=datetime(2024, 10, 1, 12, 0, 0, tzinfo=timezone.utc),
            before=datetime(2024, 10, 15, 12, 0, 0, tzinfo=timezone.utc),
            limit=5,
            ascending=False,
        ),
        expected_body={
            "asset_events": [
                {
                    "id": 1,
                    "timestamp": timezone.parse("2024-10-31T12:00:00Z"),
                    "asset": {"name": "asset", "uri": "s3://bucket/obj", "group": "asset"},
                    "created_dagruns": [],
                }
            ],
            "type": "AssetEventsResult",
        },
        client_mock=ClientMock(
            method_path="asset_events.get",
            kwargs={
                "uri": None,
                "name": "test",
                "after": timezone.parse("2024-10-01T12:00:00Z"),
                "before": timezone.parse("2024-10-15T12:00:00Z"),
                "limit": 5,
                "ascending": False,
            },
            response=AssetEventsResult(
                asset_events=[
                    AssetEventResponse(
                        id=1,
                        asset=AssetResponse(name="asset", uri="s3://bucket/obj", group="asset"),
                        created_dagruns=[],
                        timestamp=timezone.parse("2024-10-31T12:00:00Z"),
                    )
                ]
            ),
        ),
        test_id="get_asset_events_by_name_with_filters",
    ),
    RequestTestCase(
        message=GetAssetEventByAssetAlias(alias_name="test_alias"),
        expected_body={
            "asset_events": [
                {
                    "id": 1,
                    "timestamp": timezone.parse("2024-10-31T12:00:00Z"),
                    "asset": {"name": "asset", "uri": "s3://bucket/obj", "group": "asset"},
                    "created_dagruns": [],
                }
            ],
            "type": "AssetEventsResult",
        },
        client_mock=ClientMock(
            method_path="asset_events.get",
            kwargs={
                "alias_name": "test_alias",
                "after": None,
                "before": None,
                "limit": None,
                "ascending": True,
            },
            response=AssetEventsResult(
                asset_events=[
                    AssetEventResponse(
                        id=1,
                        asset=AssetResponse(name="asset", uri="s3://bucket/obj", group="asset"),
                        created_dagruns=[],
                        timestamp=timezone.parse("2024-10-31T12:00:00Z"),
                    )
                ]
            ),
        ),
        test_id="get_asset_events_by_asset_alias",
    ),
    RequestTestCase(
        message=GetAssetEventByAssetAlias(
            alias_name="test_alias",
            after=datetime(2024, 10, 1, 12, 0, 0, tzinfo=timezone.utc),
            before=datetime(2024, 10, 15, 12, 0, 0, tzinfo=timezone.utc),
            limit=5,
            ascending=False,
        ),
        expected_body={
            "asset_events": [
                {
                    "id": 1,
                    "timestamp": timezone.parse("2024-10-31T12:00:00Z"),
                    "asset": {"name": "asset", "uri": "s3://bucket/obj", "group": "asset"},
                    "created_dagruns": [],
                }
            ],
            "type": "AssetEventsResult",
        },
        client_mock=ClientMock(
            method_path="asset_events.get",
            kwargs={
                "alias_name": "test_alias",
                "after": timezone.parse("2024-10-01T12:00:00Z"),
                "before": timezone.parse("2024-10-15T12:00:00Z"),
                "limit": 5,
                "ascending": False,
            },
            response=AssetEventsResult(
                asset_events=[
                    AssetEventResponse(
                        id=1,
                        asset=AssetResponse(name="asset", uri="s3://bucket/obj", group="asset"),
                        created_dagruns=[],
                        timestamp=timezone.parse("2024-10-31T12:00:00Z"),
                    )
                ]
            ),
        ),
        test_id="get_asset_events_by_asset_alias_with_filters",
    ),
    RequestTestCase(
        message=ValidateInletsAndOutlets(ti_id=TI_ID),
        expected_body={
            "inactive_assets": [{"name": "asset_name", "uri": "asset_uri", "type": "asset"}],
            "type": "InactiveAssetsResult",
        },
        client_mock=ClientMock(
            method_path="task_instances.validate_inlets_and_outlets",
            args=(TI_ID,),
            response=InactiveAssetsResult(
                inactive_assets=[AssetProfile(name="asset_name", uri="asset_uri", type="asset")]
            ),
        ),
        test_id="validate_inlets_and_outlets",
    ),
    RequestTestCase(
        message=GetPrevSuccessfulDagRun(ti_id=TI_ID),
        expected_body={
            "data_interval_start": timezone.parse("2025-01-10T12:00:00Z"),
            "data_interval_end": timezone.parse("2025-01-10T14:00:00Z"),
            "start_date": timezone.parse("2025-01-10T12:00:00Z"),
            "end_date": timezone.parse("2025-01-10T14:00:00Z"),
            "type": "PrevSuccessfulDagRunResult",
        },
        client_mock=ClientMock(
            method_path="task_instances.get_previous_successful_dagrun",
            args=(TI_ID,),
            response=PrevSuccessfulDagRunResult(
                start_date=timezone.parse("2025-01-10T12:00:00Z"),
                end_date=timezone.parse("2025-01-10T14:00:00Z"),
                data_interval_start=timezone.parse("2025-01-10T12:00:00Z"),
                data_interval_end=timezone.parse("2025-01-10T14:00:00Z"),
            ),
        ),
        test_id="get_prev_successful_dagrun",
    ),
    RequestTestCase(
        message=TriggerDagRun(
            dag_id="test_dag",
            run_id="test_run",
            conf={"key": "value"},
            logical_date=timezone.datetime(2025, 1, 1),
            reset_dag_run=True,
        ),
        expected_body={"ok": True, "type": "OKResponse"},
        client_mock=ClientMock(
            method_path="dag_runs.trigger",
            args=("test_dag", "test_run", {"key": "value"}, timezone.datetime(2025, 1, 1), True),
            response=OKResponse(ok=True),
        ),
        test_id="dag_run_trigger",
    ),
    RequestTestCase(
        message=TriggerDagRun(dag_id="test_dag", run_id="test_run"),
        expected_body={"error": "DAGRUN_ALREADY_EXISTS", "detail": None, "type": "ErrorResponse"},
        client_mock=ClientMock(
            method_path="dag_runs.trigger",
            args=("test_dag", "test_run", None, None, False),
            response=ErrorResponse(error=ErrorType.DAGRUN_ALREADY_EXISTS),
        ),
        test_id="dag_run_trigger_already_exists",
    ),
    RequestTestCase(
        message=GetDagRunState(dag_id="test_dag", run_id="test_run"),
        expected_body={"state": "running", "type": "DagRunStateResult"},
        client_mock=ClientMock(
            method_path="dag_runs.get_state",
            args=("test_dag", "test_run"),
            response=DagRunStateResult(state=DagRunState.RUNNING),
        ),
        test_id="get_dag_run_state",
    ),
    RequestTestCase(
        message=GetPreviousDagRun(
            dag_id="test_dag",
            logical_date=timezone.parse("2024-01-15T12:00:00Z"),
        ),
        expected_body={
            "dag_run": {
                "dag_id": "test_dag",
                "run_id": "prev_run",
                "logical_date": timezone.parse("2024-01-14T12:00:00Z"),
                "run_type": "scheduled",
                "start_date": timezone.parse("2024-01-15T12:00:00Z"),
                "run_after": timezone.parse("2024-01-15T12:00:00Z"),
                "consumed_asset_events": [],
                "state": "success",
                "data_interval_start": None,
                "data_interval_end": None,
                "end_date": None,
                "clear_number": 0,
                "conf": None,
                "triggering_user_name": None,
            },
            "type": "PreviousDagRunResult",
        },
        client_mock=ClientMock(
            method_path="dag_runs.get_previous",
            kwargs={
                "dag_id": "test_dag",
                "logical_date": timezone.parse("2024-01-15T12:00:00Z"),
                "state": None,
            },
            response=PreviousDagRunResult(
                dag_run=DagRun(
                    dag_id="test_dag",
                    run_id="prev_run",
                    logical_date=timezone.parse("2024-01-14T12:00:00Z"),
                    run_type=DagRunType.SCHEDULED,
                    start_date=timezone.parse("2024-01-15T12:00:00Z"),
                    run_after=timezone.parse("2024-01-15T12:00:00Z"),
                    consumed_asset_events=[],
                    state=DagRunState.SUCCESS,
                    triggering_user_name=None,
                )
            ),
        ),
        test_id="get_previous_dagrun",
    ),
    RequestTestCase(
        message=GetPreviousDagRun(
            dag_id="test_dag",
            logical_date=timezone.parse("2024-01-15T12:00:00Z"),
            state="success",
        ),
        expected_body={
            "dag_run": None,
            "type": "PreviousDagRunResult",
        },
        client_mock=ClientMock(
            method_path="dag_runs.get_previous",
            kwargs={
                "dag_id": "test_dag",
                "logical_date": timezone.parse("2024-01-15T12:00:00Z"),
                "state": "success",
            },
            response=PreviousDagRunResult(dag_run=None),
        ),
        test_id="get_previous_dagrun_with_state",
    ),
    RequestTestCase(
        message=GetTaskRescheduleStartDate(ti_id=TI_ID),
        expected_body={
            "start_date": timezone.parse("2024-10-31T12:00:00Z"),
            "type": "TaskRescheduleStartDate",
        },
        client_mock=ClientMock(
            method_path="task_instances.get_reschedule_start_date",
            args=(TI_ID, 1),
            response=TaskRescheduleStartDate(start_date=timezone.parse("2024-10-31T12:00:00Z")),
        ),
        test_id="get_task_reschedule_start_date",
    ),
    RequestTestCase(
        message=GetTICount(dag_id="test_dag", task_ids=["task1", "task2"]),
        expected_body={"count": 2, "type": "TICount"},
        client_mock=ClientMock(
            method_path="task_instances.get_count",
            kwargs={
                "dag_id": "test_dag",
                "map_index": None,
                "logical_dates": None,
                "run_ids": None,
                "states": None,
                "task_group_id": None,
                "task_ids": ["task1", "task2"],
            },
            response=TICount(count=2),
        ),
        test_id="get_ti_count",
    ),
    RequestTestCase(
        message=GetDRCount(dag_id="test_dag", states=["success", "failed"]),
        expected_body={"count": 2, "type": "DRCount"},
        client_mock=ClientMock(
            method_path="dag_runs.get_count",
            kwargs={
                "dag_id": "test_dag",
                "logical_dates": None,
                "run_ids": None,
                "states": ["success", "failed"],
            },
            response=DRCount(count=2),
        ),
        test_id="get_dr_count",
    ),
    RequestTestCase(
        message=GetTaskStates(dag_id="test_dag", task_group_id="test_group"),
        expected_body={
            "task_states": {"run_id": {"task1": "success", "task2": "failed"}},
            "type": "TaskStatesResult",
        },
        client_mock=ClientMock(
            method_path="task_instances.get_task_states",
            kwargs={
                "dag_id": "test_dag",
                "map_index": None,
                "task_ids": None,
                "logical_dates": None,
                "run_ids": None,
                "task_group_id": "test_group",
            },
            response=TaskStatesResult(task_states={"run_id": {"task1": "success", "task2": "failed"}}),
        ),
        test_id="get_task_states",
    ),
    RequestTestCase(
        message=GetXComSequenceItem(
            key="test_key",
            dag_id="test_dag",
            run_id="test_run",
            task_id="test_task",
            offset=0,
        ),
        expected_body={"root": "test_value", "type": "XComSequenceIndexResult"},
        client_mock=ClientMock(
            method_path="xcoms.get_sequence_item",
            args=("test_dag", "test_run", "test_task", "test_key", 0),
            response=XComSequenceIndexResult(root="test_value"),
        ),
        test_id="get_xcom_seq_item",
    ),
    RequestTestCase(
        message=GetXComSequenceItem(
            key="test_key",
            dag_id="test_dag",
            run_id="test_run",
            task_id="test_task",
            offset=2,
        ),
        expected_body={"error": "XCOM_NOT_FOUND", "detail": None, "type": "ErrorResponse"},
        client_mock=ClientMock(
            method_path="xcoms.get_sequence_item",
            args=("test_dag", "test_run", "test_task", "test_key", 2),
            response=ErrorResponse(error=ErrorType.XCOM_NOT_FOUND),
        ),
        test_id="get_xcom_seq_item_not_found",
    ),
    RequestTestCase(
        message=GetXComSequenceSlice(
            key="test_key",
            dag_id="test_dag",
            run_id="test_run",
            task_id="test_task",
            start=None,
            stop=None,
            step=None,
            include_prior_dates=False,
        ),
        expected_body={"root": ["foo", "bar"], "type": "XComSequenceSliceResult"},
        client_mock=ClientMock(
            method_path="xcoms.get_sequence_slice",
            args=("test_dag", "test_run", "test_task", "test_key", None, None, None, False),
            response=XComSequenceSliceResult(root=["foo", "bar"]),
        ),
        test_id="get_xcom_seq_slice",
    ),
    RequestTestCase(
        message=TaskState(state=TaskInstanceState.SKIPPED, end_date=timezone.parse("2024-10-31T12:00:00Z")),
        test_id="patch_task_instance_to_skipped",
    ),
    RequestTestCase(
        message=CreateHITLDetailPayload(
            ti_id=TI_ID,
            options=["Approve", "Reject"],
            subject="This is subject",
            body="This is body",
            defaults=["Approve"],
            multiple=False,
            params={},
        ),
        expected_body={
            "ti_id": str(TI_ID),
            "options": ["Approve", "Reject"],
            "subject": "This is subject",
            "body": "This is body",
            "defaults": ["Approve"],
            "multiple": False,
            "params": {},
            "assigned_users": None,
            "type": "HITLDetailRequestResult",
        },
        client_mock=ClientMock(
            method_path="hitl.add_response",
            kwargs={
                "body": "This is body",
                "defaults": ["Approve"],
                "multiple": False,
                "options": ["Approve", "Reject"],
                "params": {},
                "assigned_users": None,
                "subject": "This is subject",
                "ti_id": TI_ID,
            },
            response=HITLDetailRequestResult(
                ti_id=TI_ID,
                options=["Approve", "Reject"],
                subject="This is subject",
                body="This is body",
                defaults=["Approve"],
                multiple=False,
                params={},
            ),
        ),
        test_id="create_hitl_detail_payload",
    ),
    RequestTestCase(
        message=MaskSecret(value=["iter1", "iter2", {"key": "value"}], name="test_secret"),
        mask_secret_args=(["iter1", "iter2", {"key": "value"}], "test_secret"),
        test_id="mask_secret_list",
    ),
    RequestTestCase(
        message=GetXComCount(key="test_key", dag_id="test_dag", run_id="test_run", task_id="test_task"),
        expected_body={"len": 5, "type": "XComLengthResponse"},
        client_mock=ClientMock(
            method_path="xcoms.head",
            args=("test_dag", "test_run", "test_task", "test_key"),
            response=XComCountResponse(len=5),
        ),
        test_id="get_xcom_count",
    ),
    RequestTestCase(
        message=ResendLoggingFD(),
        expected_body={"fds": mock.ANY, "type": "SentFDs"},
        test_id="resend_logging_fd",
    ),
    RequestTestCase(
        message=SkipDownstreamTasks(tasks=["task1", "task2"]),
        client_mock=ClientMock(
            method_path="task_instances.skip_downstream_tasks",
            args=(TI_ID, SkipDownstreamTasks(tasks=["task1", "task2"])),
            response=OKResponse(ok=True),
        ),
        test_id="skip_downstream_tasks",
    ),
]


class TestHandleRequest:
    @pytest.fixture
    def watched_subprocess(self, mocker):
        read_end, write_end = socket.socketpair()

        subprocess = ActivitySubprocess(
            process_log=mocker.MagicMock(),
            id=TI_ID,
            pid=12345,
            stdin=write_end,
            client=mocker.Mock(),
            process=mocker.Mock(),
        )

        return subprocess, read_end

    @patch("airflow.sdk.execution_time.supervisor.mask_secret")
    @pytest.mark.parametrize("test_case", REQUEST_TEST_CASES, ids=lambda tc: tc.test_id)
    def test_handle_requests(
        self,
        mock_mask_secret,
        watched_subprocess,
        mocker,
        time_machine,
        test_case: RequestTestCase,
    ):
        """
        Test handling of different messages to the subprocess. For any new message type, add a
        new parameter set to the `@pytest.mark.parametrize` decorator.

        For each message type, this test:

            1. Sends the message to the subprocess.
            2. Verifies that the correct client method is called with the expected argument.
            3. Checks that the buffer is updated with the expected response.
            4. Verifies that the response is correctly decoded.
        """
        # Extract values from test_case
        message = test_case.message
        expected_body = test_case.expected_body
        client_mock = test_case.client_mock
        mask_secret_args = test_case.mask_secret_args

        # Rest of test implementation (copied from original)
        watched_subprocess, read_socket = watched_subprocess

        # Mock the client method. E.g. `client.variables.get` or `client.connections.get`
        if client_mock:
            mock_client_method = attrgetter(client_mock.method_path)(watched_subprocess.client)
            mock_client_method.return_value = client_mock.response

        # Simulate the generator
        generator = watched_subprocess.handle_requests(log=mocker.Mock())
        # Initialize the generator
        next(generator)

        req_frame = _RequestFrame(id=randint(1, 2**32 - 1), body=message.model_dump())
        generator.send(req_frame)

        if mask_secret_args is not None:
            mock_mask_secret.assert_called_with(*mask_secret_args)

        time_machine.move_to(timezone.datetime(2024, 10, 31), tick=False)

        # Verify the correct client method was called
        if client_mock:
            mock_client_method.assert_called_once_with(*client_mock.args, **client_mock.kwargs)

        # Read response from the read end of the socket
        read_socket.settimeout(0.1)
        frame_len = int.from_bytes(read_socket.recv(4), "big")
        bytes = read_socket.recv(frame_len)
        frame = msgspec.msgpack.Decoder(_ResponseFrame).decode(bytes)

        assert frame.id == req_frame.id

        # Verify the response was added to the buffer
        assert frame.body == expected_body

        # Verify the response is correctly decoded
        # This is important because the subprocess/task runner will read the response
        # and deserialize it to the correct message type

        if frame.body is not None and client_mock:
            decoder = CommsDecoder(socket=None).body_decoder  # type: ignore[var-annotated, arg-type]
            assert decoder.validate_python(frame.body) == client_mock.response

    def test_all_to_supervisor_messages_are_covered(self):
        """Ensure all ToSupervisor message types have test coverage."""

        # Extract the individual message types from the Union
        union_type = ToSupervisor.__args__[0]
        supervisor_message_types = set(union_type.__args__)

        # Get all message types covered in our test cases
        tested_message_types = {type(test_case.message) for test_case in REQUEST_TEST_CASES}

        # Message types which are excluded for a good reason
        excluded_message_types = {
            GetHITLDetailResponse,  # Only used in Triggerer, not needed in worker
            UpdateHITLDetail,  # Only used in Triggerer, not needed in worker
        }

        untested_types = supervisor_message_types - tested_message_types - excluded_message_types

        # Assert all types are covered
        assert not untested_types, (
            f"Missing test coverage for {len(untested_types)}/{len(supervisor_message_types)} "
            f"ToSupervisor message types:\n"
            + "\n".join(f"  - {t.__name__}" for t in sorted(untested_types, key=lambda x: x.__name__))
            + "\n\nPlease add test cases to REQUEST_TEST_CASES."
        )

    def test_handle_requests_api_server_error(self, watched_subprocess, mocker):
        """Test that API server errors are properly handled and sent back to the task."""

        # Unpack subprocess and the reader socket
        watched_subprocess, read_socket = watched_subprocess

        error = ServerResponseError(
            message="API Server Error",
            request=httpx.Request("GET", "http://test"),
            response=httpx.Response(500, json={"detail": "Internal Server Error"}),
        )

        mock_client_method = mocker.Mock(side_effect=error)
        watched_subprocess.client.task_instances.succeed = mock_client_method

        # Initialize and send message
        generator = watched_subprocess.handle_requests(log=mocker.Mock())

        next(generator)

        msg = SucceedTask(end_date=timezone.parse("2024-10-31T12:00:00Z"))
        req_frame = _RequestFrame(id=randint(1, 2**32 - 1), body=msg.model_dump())
        generator.send(req_frame)

        # Read response from the read end of the socket
        read_socket.settimeout(0.1)
        frame_len = int.from_bytes(read_socket.recv(4), "big")
        bytes = read_socket.recv(frame_len)
        frame = msgspec.msgpack.Decoder(_ResponseFrame).decode(bytes)

        assert frame.id == req_frame.id

        assert frame.error == {
            "error": "API_SERVER_ERROR",
            "detail": {
                "status_code": 500,
                "message": "API Server Error",
                "detail": {"detail": "Internal Server Error"},
            },
            "type": "ErrorResponse",
        }

        # Verify the error can be decoded correctly
        comms = CommsDecoder(socket=None)
        with pytest.raises(AirflowRuntimeError) as exc_info:
            comms._from_frame(frame)

        assert exc_info.value.error.error == ErrorType.API_SERVER_ERROR
        assert exc_info.value.error.detail == {
            "status_code": error.response.status_code,
            "message": str(error),
            "detail": error.response.json(),
        }


class TestSetSupervisorComms:
    class DummyComms:
        pass

    @pytest.fixture(autouse=True)
    def cleanup_supervisor_comms(self):
        # Ensure clean state before/after test
        if hasattr(task_runner, "SUPERVISOR_COMMS"):
            delattr(task_runner, "SUPERVISOR_COMMS")
        yield
        if hasattr(task_runner, "SUPERVISOR_COMMS"):
            delattr(task_runner, "SUPERVISOR_COMMS")

    def test_set_supervisor_comms_overrides_and_restores(self):
        task_runner.SUPERVISOR_COMMS = self.DummyComms()
        original = task_runner.SUPERVISOR_COMMS
        replacement = self.DummyComms()

        with set_supervisor_comms(replacement):
            assert task_runner.SUPERVISOR_COMMS is replacement
        assert task_runner.SUPERVISOR_COMMS is original

    def test_set_supervisor_comms_sets_temporarily_when_not_set(self):
        assert not hasattr(task_runner, "SUPERVISOR_COMMS")
        replacement = self.DummyComms()

        with set_supervisor_comms(replacement):
            assert task_runner.SUPERVISOR_COMMS is replacement
        assert not hasattr(task_runner, "SUPERVISOR_COMMS")

    def test_set_supervisor_comms_unsets_temporarily_when_not_set(self):
        assert not hasattr(task_runner, "SUPERVISOR_COMMS")

        # This will delete an attribute that isn't set, and restore it likewise
        with set_supervisor_comms(None):
            assert not hasattr(task_runner, "SUPERVISOR_COMMS")

        assert not hasattr(task_runner, "SUPERVISOR_COMMS")


class TestInProcessTestSupervisor:
    def test_inprocess_supervisor_comms_roundtrip(self):
        """
        Test that InProcessSupervisorComms correctly sends a message to the supervisor,
        and that the supervisor's response is received via the message queue.

        This verifies the end-to-end communication flow:
        - send_request() dispatches a message to the supervisor
        - the supervisor handles the request and appends a response via send_msg()
        - get_message() returns the enqueued response

        This test mocks the supervisor's `_handle_request()` method to simulate
        a simple echo-style response, avoiding full task execution.
        """

        class MinimalSupervisor(InProcessTestSupervisor):
            def _handle_request(self, msg, log, req_id):
                resp = VariableResult(key=msg.key, value="value")
                self.send_msg(resp, req_id)

        supervisor = MinimalSupervisor(
            id="test",
            pid=123,
            process=MagicMock(),
            process_log=MagicMock(),
            client=MagicMock(),
        )
        comms = InProcessSupervisorComms(supervisor=supervisor)
        supervisor.comms = comms

        test_msg = GetVariable(key="test_key")

        response = comms.send(test_msg)

        # Ensure we got back what we expect
        assert isinstance(response, VariableResult)
        assert response.value == "value"


class TestInProcessClient:
    def test_no_retries(self):
        called = 0

        def noop_handler(request: httpx.Request) -> httpx.Response:
            nonlocal called
            called += 1
            return httpx.Response(500)

        transport = httpx.MockTransport(noop_handler)
        client = InProcessTestSupervisor._Client(
            base_url="http://local.invalid", token="", transport=transport
        )

        with pytest.raises(httpx.HTTPStatusError):
            client.get("/goo")

        assert called == 1


@pytest.mark.parametrize(
    ("remote_logging", "remote_conn", "expected_env"),
    (
        pytest.param(True, "", "AIRFLOW_CONN_AWS_DEFAULT", id="no-conn-id"),
        pytest.param(True, "aws_default", "AIRFLOW_CONN_AWS_DEFAULT", id="explicit-default"),
        pytest.param(True, "my_aws", "AIRFLOW_CONN_MY_AWS", id="other"),
        pytest.param(False, "", "", id="no-remote-logging"),
    ),
)
def test_remote_logging_conn(remote_logging, remote_conn, expected_env, monkeypatch, mocker):
    # This doesn't strictly need the AWS provider, but it does need something that
    # airflow.config_templates.airflow_local_settings.DEFAULT_LOGGING_CONFIG knows about
    pytest.importorskip("airflow.providers.amazon", reason="'amazon' provider not installed")

    # This test is a little bit overly specific to how the logging is currently configured :/
    monkeypatch.delitem(sys.modules, "airflow.logging_config")
    monkeypatch.delitem(sys.modules, "airflow.config_templates.airflow_local_settings", raising=False)

    def handle_request(request: httpx.Request) -> httpx.Response:
        return httpx.Response(
            status_code=200,
            json={
                # Minimal enough to pass validation, we don't care what fields are in here for the tests
                "conn_id": remote_conn,
                "conn_type": "aws",
            },
        )

    with conf_vars(
        {
            ("logging", "remote_logging"): str(remote_logging),
            ("logging", "remote_base_log_folder"): "cloudwatch://arn:aws:logs:::log-group:test",
            ("logging", "remote_log_conn_id"): remote_conn,
        }
    ):
        env = os.environ.copy()
        client = make_client(transport=httpx.MockTransport(handle_request))

        with _remote_logging_conn(client):
            new_keys = os.environ.keys() - env.keys()
            if remote_logging:
                assert new_keys == {expected_env}
            else:
                assert not new_keys

        if remote_logging and expected_env:
            connection_available = {"available": False, "conn_uri": None}

            def mock_upload_to_remote(process_log, ti):
                connection_available["available"] = expected_env in os.environ
                connection_available["conn_uri"] = os.environ.get(expected_env)

            mocker.patch("airflow.sdk.log.upload_to_remote", side_effect=mock_upload_to_remote)

            activity_subprocess = ActivitySubprocess(
                process_log=mocker.MagicMock(),
                id=TI_ID,
                pid=12345,
                stdin=mocker.MagicMock(),
                client=client,
                process=mocker.MagicMock(),
            )
            activity_subprocess.ti = mocker.MagicMock()

            activity_subprocess._upload_logs()

            assert connection_available["available"], (
                f"Connection {expected_env} was not available during upload_to_remote call"
            )
            assert connection_available["conn_uri"] is not None, "Connection URI was None during upload"


<<<<<<< HEAD
=======
class TestSignalRetryLogic:
    """Test signal based retry logic in ActivitySubprocess."""

    @pytest.mark.parametrize(
        "signal",
        [
            signal.SIGTERM,
            signal.SIGKILL,
            signal.SIGABRT,
            signal.SIGSEGV,
        ],
    )
    def test_signals_with_retry(self, mocker, signal):
        """Test that signals with task retries."""
        mock_watched_subprocess = ActivitySubprocess(
            process_log=mocker.MagicMock(),
            id=TI_ID,
            pid=12345,
            stdin=mocker.Mock(),
            process=mocker.Mock(),
            client=mocker.Mock(),
        )

        mock_watched_subprocess._exit_code = -signal
        mock_watched_subprocess._should_retry = True

        result = mock_watched_subprocess.final_state
        assert result == TaskInstanceState.UP_FOR_RETRY

    @pytest.mark.parametrize(
        "signal",
        [
            signal.SIGKILL,
            signal.SIGTERM,
            signal.SIGABRT,
            signal.SIGSEGV,
        ],
    )
    def test_signals_without_retry_always_fail(self, mocker, signal):
        """Test that signals without task retries enabled always fail."""
        mock_watched_subprocess = ActivitySubprocess(
            process_log=mocker.MagicMock(),
            id=TI_ID,
            pid=12345,
            stdin=mocker.Mock(),
            process=mocker.Mock(),
            client=mocker.Mock(),
        )
        mock_watched_subprocess._should_retry = False
        mock_watched_subprocess._exit_code = -signal

        result = mock_watched_subprocess.final_state
        assert result == TaskInstanceState.FAILED

    def test_non_signal_exit_code_goes_to_failed(self, mocker):
        """Test that non signal exit codes go to failed regardless of task retries."""
        mock_watched_subprocess = ActivitySubprocess(
            process_log=mocker.MagicMock(),
            id=TI_ID,
            pid=12345,
            stdin=mocker.Mock(),
            process=mocker.Mock(),
            client=mocker.Mock(),
        )
        mock_watched_subprocess._exit_code = 1
        mock_watched_subprocess._should_retry = True

        assert mock_watched_subprocess.final_state == TaskInstanceState.FAILED


def test_remote_logging_conn_caches_connection_not_client(monkeypatch):
    """Test that connection caching doesn't retain API client references."""
    import gc
    import weakref

    from airflow.sdk import log as sdk_log
    from airflow.sdk.execution_time import supervisor

    class ExampleBackend:
        def __init__(self):
            self.calls = 0

        def get_connection(self, conn_id: str):
            self.calls += 1
            from airflow.sdk.definitions.connection import Connection

            return Connection(conn_id=conn_id, conn_type="example")

    backend = ExampleBackend()
    monkeypatch.setattr(supervisor, "ensure_secrets_backend_loaded", lambda: [backend])
    monkeypatch.setattr(sdk_log, "load_remote_log_handler", lambda: object())
    monkeypatch.setattr(sdk_log, "load_remote_conn_id", lambda: "test_conn")
    monkeypatch.delenv("AIRFLOW_CONN_TEST_CONN", raising=False)

    def noop_request(request: httpx.Request) -> httpx.Response:
        return httpx.Response(200)

    clients = []
    for _ in range(3):
        client = make_client(transport=httpx.MockTransport(noop_request))
        clients.append(weakref.ref(client))
        with _remote_logging_conn(client):
            pass
        client.close()
        del client

    gc.collect()
    assert backend.calls == 1, "Connection should be cached, not fetched multiple times"
    assert all(ref() is None for ref in clients), "Client instances should be garbage collected"


>>>>>>> 944a9f52
def test_process_log_messages_from_subprocess(monkeypatch, caplog):
    from airflow.sdk._shared.logging.structlog import PER_LOGGER_LEVELS

    read_end, write_end = socket.socketpair()

    # Set global level at warning
    monkeypatch.setitem(PER_LOGGER_LEVELS, "", logging.WARNING)
    output_log = structlog.get_logger()

    gen = process_log_messages_from_subprocess(loggers=(output_log,))

    # We need to start up the generator to get it to the point it's at waiting on the yield
    next(gen)

    # Now we can send in messages to it.
    gen.send(b'{"level": "debug", "event": "A debug"}\n')
    gen.send(b'{"level": "error", "event": "An error"}\n')

    assert caplog.record_tuples == [
        (None, logging.DEBUG, "A debug"),
        (None, logging.ERROR, "An error"),
    ]


def test_reinit_supervisor_comms(monkeypatch, client_with_ti_start, caplog):
    def subprocess_main():
        # This is run in the subprocess!

        # Ensure we follow the "protocol" and get the startup message before we do anything else
        c = CommsDecoder()
        c._get_response()

        # This mirrors what the VirtualEnvProvider puts in it's script
        script = """
            import os
            import sys
            import structlog

            from airflow.sdk import Connection
            from airflow.sdk.execution_time.task_runner import reinit_supervisor_comms

            reinit_supervisor_comms()

            Connection.get("a")
            print("ok")
            sys.stdout.flush()

            structlog.get_logger().info("is connected")
        """
        # Now we launch a new process, as VirtualEnvOperator will do
        subprocess.check_call([sys.executable, "-c", dedent(script)])

    client_with_ti_start.connections.get.return_value = ConnectionResult(
        conn_id="test_conn", conn_type="mysql", login="a", password="password1"
    )
    proc = ActivitySubprocess.start(
        dag_rel_path=os.devnull,
        bundle_info=FAKE_BUNDLE,
        what=TaskInstance(
            id="4d828a62-a417-4936-a7a6-2b3fabacecab",
            task_id="b",
            dag_id="c",
            run_id="d",
            try_number=1,
            dag_version_id=uuid7(),
        ),
        client=client_with_ti_start,
        target=subprocess_main,
    )

    rc = proc.wait()

    assert rc == 0, caplog.text
    # Check that the log messages are write. We should expect stdout to apper right, and crucially, we should
    # expect logs from the venv process to appear without extra "wrapping"
    assert {
        "logger": "task.stdout",
        "event": "ok",
        "log_level": "info",
        "timestamp": mock.ANY,
    } in caplog, caplog.text
    assert {
        "logger_name": "task",
        "log_level": "info",
        "event": "is connected",
        "timestamp": mock.ANY,
    } in caplog, caplog.text<|MERGE_RESOLUTION|>--- conflicted
+++ resolved
@@ -2642,8 +2642,6 @@
             assert connection_available["conn_uri"] is not None, "Connection URI was None during upload"
 
 
-<<<<<<< HEAD
-=======
 class TestSignalRetryLogic:
     """Test signal based retry logic in ActivitySubprocess."""
 
@@ -2755,7 +2753,6 @@
     assert all(ref() is None for ref in clients), "Client instances should be garbage collected"
 
 
->>>>>>> 944a9f52
 def test_process_log_messages_from_subprocess(monkeypatch, caplog):
     from airflow.sdk._shared.logging.structlog import PER_LOGGER_LEVELS
 
