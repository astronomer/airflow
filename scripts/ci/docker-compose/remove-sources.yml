# Licensed to the Apache Software Foundation (ASF) under one
# or more contributor license agreements.  See the NOTICE file
# distributed with this work for additional information
# regarding copyright ownership.  The ASF licenses this file
# to you under the Apache License, Version 2.0 (the
# "License"); you may not use this file except in compliance
# with the License.  You may obtain a copy of the License at
#
#   http://www.apache.org/licenses/LICENSE-2.0
#
# Unless required by applicable law or agreed to in writing,
# software distributed under the License is distributed on an
# "AS IS" BASIS, WITHOUT WARRANTIES OR CONDITIONS OF ANY
# KIND, either express or implied.  See the License for the
# specific language governing permissions and limitations
# under the License.
---
services:
  airflow:
    volumes:
      # Removes airflow sources from container
      - type: bind
        source: ./empty
        target: /opt/airflow/airflow
      # Removes task_sdk sources from container
      - type: bind
        source: ./empty
        target: /opt/airflow/task_sdk
      # Removes providers sources from container (but not tests)
      - type: bind
        source: ./empty
        target: /opt/airflow/providers/src
      # Remove all provider sources from container
      # START automatically generated volumes by generate-volumes-for-sources pre-commit
      - ../../../empty:/opt/airflow/providers/airbyte/src
      - ../../../empty:/opt/airflow/providers/alibaba/src
      - ../../../empty:/opt/airflow/providers/apache/iceberg/src
      - ../../../empty:/opt/airflow/providers/asana/src
      - ../../../empty:/opt/airflow/providers/celery/src
      - ../../../empty:/opt/airflow/providers/cohere/src
      - ../../../empty:/opt/airflow/providers/common/sql/src
      - ../../../empty:/opt/airflow/providers/datadog/src
      - ../../../empty:/opt/airflow/providers/edge/src
      - ../../../empty:/opt/airflow/providers/jenkins/src
      - ../../../empty:/opt/airflow/providers/mysql/src
      - ../../../empty:/opt/airflow/providers/neo4j/src
      - ../../../empty:/opt/airflow/providers/odbc/src
      - ../../../empty:/opt/airflow/providers/openai/src
<<<<<<< HEAD
      - ../../../empty:/opt/airflow/providers/pagerduty/src
=======
      - ../../../empty:/opt/airflow/providers/opsgenie/src
>>>>>>> 82c2c203
      - ../../../empty:/opt/airflow/providers/pgvector/src
      - ../../../empty:/opt/airflow/providers/pinecone/src
      - ../../../empty:/opt/airflow/providers/postgres/src
      - ../../../empty:/opt/airflow/providers/samba/src
      - ../../../empty:/opt/airflow/providers/segment/src
      - ../../../empty:/opt/airflow/providers/ssh/src
      - ../../../empty:/opt/airflow/providers/standard/src
      - ../../../empty:/opt/airflow/providers/telegram/src
      - ../../../empty:/opt/airflow/providers/weaviate/src
      - ../../../empty:/opt/airflow/providers/ydb/src
      - ../../../empty:/opt/airflow/providers/zendesk/src
      # END automatically generated volumes by generate-volumes-for-sources pre-commit
      # However we keep in_container scripts in order to be able to debug easily the scripts that
      # are run with --mount-sources removed flag - such as installing airflow and providers
      - type: bind
        source: ../../../scripts/in_container
        target: /opt/airflow/scripts/in_container<|MERGE_RESOLUTION|>--- conflicted
+++ resolved
@@ -46,11 +46,8 @@
       - ../../../empty:/opt/airflow/providers/neo4j/src
       - ../../../empty:/opt/airflow/providers/odbc/src
       - ../../../empty:/opt/airflow/providers/openai/src
-<<<<<<< HEAD
       - ../../../empty:/opt/airflow/providers/pagerduty/src
-=======
       - ../../../empty:/opt/airflow/providers/opsgenie/src
->>>>>>> 82c2c203
       - ../../../empty:/opt/airflow/providers/pgvector/src
       - ../../../empty:/opt/airflow/providers/pinecone/src
       - ../../../empty:/opt/airflow/providers/postgres/src
