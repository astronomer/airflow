--- conflicted
+++ resolved
@@ -43,12 +43,9 @@
       - ../../../empty:/opt/airflow/providers/datadog/src
       - ../../../empty:/opt/airflow/providers/edge/src
       - ../../../empty:/opt/airflow/providers/hashicorp/src
-<<<<<<< HEAD
       - ../../../empty:/opt/airflow/providers/jenkins/src
       - ../../../empty:/opt/airflow/providers/mysql/src
-=======
       - ../../../empty:/opt/airflow/providers/imap/src
->>>>>>> 4cab641f
       - ../../../empty:/opt/airflow/providers/neo4j/src
       - ../../../empty:/opt/airflow/providers/odbc/src
       - ../../../empty:/opt/airflow/providers/openai/src
