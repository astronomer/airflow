--- conflicted
+++ resolved
@@ -140,23 +140,15 @@
     "uuid6>=2024.7.10",
     "apache-airflow-task-sdk<1.3.0,>=1.1.0",
     # pre-installed providers
-<<<<<<< HEAD
-    "apache-airflow-providers-common-compat>=1.6.0",
-    "apache-airflow-providers-common-io>=1.5.3",
-    "apache-airflow-providers-common-sql>=1.26.0",
-    "apache-airflow-providers-smtp>=2.0.2",
-    "apache-airflow-providers-standard>=0.4.0",
-    # Start of shared configuration dependencies
-    "pyyaml>=6.0.2",
-    "importlib-metadata>=7.0.0",
-    # End of shared configuration dependencies
-=======
     "apache-airflow-providers-common-compat>=1.7.4",
     "apache-airflow-providers-common-io>=1.6.3",
     "apache-airflow-providers-common-sql>=1.28.1",
     "apache-airflow-providers-smtp>=2.3.1",
     "apache-airflow-providers-standard>=1.9.0",
->>>>>>> c3a0651b
+    # Start of shared configuration dependencies
+    "pyyaml>=6.0.2",
+    "importlib-metadata>=7.0.0",
+    # End of shared configuration dependencies
     # Start of shared logging dependencies
     "msgspec>=0.19.0",
     "pygtrie>=2.5.0",
