--- conflicted
+++ resolved
@@ -5246,30 +5246,22 @@
             EmptyOperator(task_id="dummy_task")
         dag_version = DagVersion.get_latest_version(dag.dag_id)
         for i in range(16):
-<<<<<<< HEAD
-            dr = dag_maker.create_dagrun(run_id=f"dr2_run_{i + 1}", state=State.RUNNING, execution_date=date)
-=======
             dr = dag_maker.create_dagrun(
                 run_id=f"dr2_run_{i+1}",
                 state=State.RUNNING,
                 execution_date=date,
                 dag_version=dag_version,
             )
->>>>>>> 426dba01
             date = dr.execution_date + timedelta(hours=1)
         dr16 = DagRun.find(run_id="dr2_run_16")
         date = dr16[0].execution_date + timedelta(hours=1)
         for i in range(16, 32):
-<<<<<<< HEAD
-            dr = dag_maker.create_dagrun(run_id=f"dr2_run_{i + 1}", state=State.QUEUED, execution_date=date)
-=======
             dr = dag_maker.create_dagrun(
                 run_id=f"dr2_run_{i+1}",
                 state=State.QUEUED,
                 execution_date=date,
                 dag_version=dag_version,
             )
->>>>>>> 426dba01
             date = dr.execution_date + timedelta(hours=1)
 
         # third dag and dagruns
@@ -5278,30 +5270,22 @@
             EmptyOperator(task_id="dummy_task")
         dag_version = DagVersion.get_latest_version(dag.dag_id)
         for i in range(16):
-<<<<<<< HEAD
-            dr = dag_maker.create_dagrun(run_id=f"dr3_run_{i + 1}", state=State.RUNNING, execution_date=date)
-=======
             dr = dag_maker.create_dagrun(
                 run_id=f"dr3_run_{i+1}",
                 state=State.RUNNING,
                 execution_date=date,
                 dag_version=dag_version,
             )
->>>>>>> 426dba01
             date = dr.execution_date + timedelta(hours=1)
         dr16 = DagRun.find(run_id="dr3_run_16")
         date = dr16[0].execution_date + timedelta(hours=1)
         for i in range(16, 32):
-<<<<<<< HEAD
-            dr = dag_maker.create_dagrun(run_id=f"dr2_run_{i + 1}", state=State.QUEUED, execution_date=date)
-=======
             dr = dag_maker.create_dagrun(
                 run_id=f"dr2_run_{i+1}",
                 state=State.QUEUED,
                 execution_date=date,
                 dag_version=dag_version,
             )
->>>>>>> 426dba01
             date = dr.execution_date + timedelta(hours=1)
 
         scheduler_job = Job()
