--- conflicted
+++ resolved
@@ -639,7 +639,6 @@
             "tier": "airflow",
         } == jmespath.search("metadata.labels", docs[0])
 
-<<<<<<< HEAD
     def test_should_add_extraEnvs(self):
         docs = render_chart(
             values={"env": [{"name": "TEST_ENV_1", "value": "test_env_1"}]},
@@ -649,7 +648,7 @@
         assert {'name': 'TEST_ENV_1', 'value': 'test_env_1'} in jmespath.search(
             "spec.containers[0].env", docs[0]
         )
-=======
+
     def test_should_add_component_specific_labels(self):
         docs = render_chart(
             values={
@@ -668,7 +667,6 @@
             "release": "RELEASE-NAME",
             "test_label": "test_label_value",
         } == jmespath.search("metadata.labels", docs[0])
->>>>>>> 336a4710
 
     def test_should_add_resources(self):
         docs = render_chart(
