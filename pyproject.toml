# Licensed to the Apache Software Foundation (ASF) under one
# or more contributor license agreements.  See the NOTICE file
# distributed with this work for additional information
# regarding copyright ownership.  The ASF licenses this file
# to you under the Apache License, Version 2.0 (the
# "License"); you may not use this file except in compliance
# with the License.  You may obtain a copy of the License at
#
#   http://www.apache.org/licenses/LICENSE-2.0
#
# Unless required by applicable law or agreed to in writing,
# software distributed under the License is distributed on an
# "AS IS" BASIS, WITHOUT WARRANTIES OR CONDITIONS OF ANY
# KIND, either express or implied.  See the License for the
# specific language governing permissions and limitations
# under the License.

[build-system]
requires = [
    "GitPython==3.1.45",
    "gitdb==4.0.12",
    "hatchling==1.27.0",
    "packaging==25.0",
    "pathspec==0.12.1",
    "pluggy==1.6.0",
    "smmap==5.0.2",
    "tomli==2.2.1; python_version < '3.11'",
    "trove-classifiers==2025.9.9.12",
]
build-backend = "hatchling.build"

[project]
name = "apache-airflow"
description = "Programmatically author, schedule and monitor data pipelines"
readme = { file = "generated/PYPI_README.md", content-type = "text/markdown" }
license-files.globs = ["LICENSE"]
# We know that it will take a while before we can support Python 3.14 because of all our dependencies
# It takes about 4-7 months after Python release before we can support it, so we limit it to <3.14
# proactively. This way we also have a chance to test it with Python 3.14 and bump the upper binding
# and manually mark providers that do not support it yet with !-3.14 - until they support it - which will
# also exclude resolving uv workspace dependencies for those providers.
requires-python = ">=3.10, <3.14"
authors = [
    { name = "Apache Software Foundation", email = "dev@airflow.apache.org" },
]
maintainers = [
    { name = "Apache Software Foundation", email="dev@airflow.apache.org" },
]
keywords = [ "airflow", "orchestration", "workflow", "dag", "pipelines", "automation", "data" ]
classifiers = [
    "Development Status :: 5 - Production/Stable",
    "Environment :: Console",
    "Environment :: Web Environment",
    "Framework :: Apache Airflow",
    "Intended Audience :: Developers",
    "Intended Audience :: System Administrators",
    "License :: OSI Approved :: Apache Software License",
    "Programming Language :: Python :: 3.10",
    "Programming Language :: Python :: 3.11",
    "Programming Language :: Python :: 3.12",
    "Programming Language :: Python :: 3.13",
    "Topic :: System :: Monitoring",
    "Topic :: System :: Monitoring",
]

# Version is defined in src/airflow/__init__.py and it is automatically synchronized by prek
version = "3.2.0"

dependencies = [
    "apache-airflow-task-sdk<1.3.0,>=1.1.0",
    "apache-airflow-core==3.2.0",
    "natsort>=8.4.0",
]

packages = []

[project.optional-dependencies]
# Automatically generated airflow optional dependencies (update_airflow_pyproject_toml.py)
"all-core" = [
    "apache-airflow-core[all]"
]
"async" = [
    "apache-airflow-core[async]"
]
"graphviz" = [
    "apache-airflow-core[graphviz]"
]
"kerberos" = [
    "apache-airflow-core[kerberos]"
]
"otel" = [
    "apache-airflow-core[otel]"
]
"sentry" = [
    "apache-airflow-core[sentry]"
]
"statsd" = [
    "apache-airflow-core[statsd]"
]
"airbyte" = [
    "apache-airflow-providers-airbyte>=5.0.0"
]
"alibaba" = [
    "apache-airflow-providers-alibaba>=3.0.0"
]
"amazon" = [
    "apache-airflow-providers-amazon>=9.0.0"
]
"apache.beam" = [
    "apache-airflow-providers-apache-beam>=5.8.1; python_version !=\"3.13\""
]
"apache.cassandra" = [
    "apache-airflow-providers-apache-cassandra>=3.7.0"
]
"apache.drill" = [
    "apache-airflow-providers-apache-drill>=2.8.1"
]
"apache.druid" = [
    "apache-airflow-providers-apache-druid>=3.12.0"
]
"apache.flink" = [
    "apache-airflow-providers-apache-flink>=1.6.0"
]
"apache.hdfs" = [
    "apache-airflow-providers-apache-hdfs>=4.6.0"
]
"apache.hive" = [
    "apache-airflow-providers-apache-hive>=8.2.1"
]
"apache.iceberg" = [
    "apache-airflow-providers-apache-iceberg>=1.2.0"
]
"apache.impala" = [
    "apache-airflow-providers-apache-impala>=1.5.2"
]
"apache.kafka" = [
    "apache-airflow-providers-apache-kafka>=1.6.1; python_version !=\"3.13\""
]
"apache.kylin" = [
    "apache-airflow-providers-apache-kylin>=3.8.0"
]
"apache.livy" = [
    "apache-airflow-providers-apache-livy>=3.9.2"
]
"apache.pig" = [
    "apache-airflow-providers-apache-pig>=4.6.0"
]
"apache.pinot" = [
    "apache-airflow-providers-apache-pinot>=4.5.1"
]
"apache.spark" = [
    "apache-airflow-providers-apache-spark>=4.11.1"
]
"apache.tinkerpop" = [
    "apache-airflow-providers-apache-tinkerpop>=1.0.0"
]
"apprise" = [
    "apache-airflow-providers-apprise>=1.4.1"
]
"arangodb" = [
    "apache-airflow-providers-arangodb>=2.7.0"
]
"asana" = [
    "apache-airflow-providers-asana>=2.7.0"
]
"atlassian.jira" = [
    "apache-airflow-providers-atlassian-jira>=2.7.1"
]
"celery" = [
    "apache-airflow-providers-celery>=3.8.3"
]
"cloudant" = [
    "apache-airflow-providers-cloudant>=4.0.1"
]
"cncf.kubernetes" = [
    "apache-airflow-providers-cncf-kubernetes>=9.0.0"
]
"cohere" = [
    "apache-airflow-providers-cohere>=1.4.0"
]
"common.compat" = [
    "apache-airflow-providers-common-compat>=1.2.1"
]
"common.io" = [
    "apache-airflow-providers-common-io>=1.4.2"
]
"common.messaging" = [
    "apache-airflow-providers-common-messaging>=2.0.0" # Set from MIN_VERSION_OVERRIDE in update_airflow_pyproject_toml.py
]
"common.sql" = [
    "apache-airflow-providers-common-sql>=1.18.0"
]
"databricks" = [
    "apache-airflow-providers-databricks>=6.11.0"
]
"datadog" = [
    "apache-airflow-providers-datadog>=3.8.0"
]
"dbt.cloud" = [
    "apache-airflow-providers-dbt-cloud>=3.11.0"
]
"dingding" = [
    "apache-airflow-providers-dingding>=3.7.0"
]
"discord" = [
    "apache-airflow-providers-discord>=3.9.0"
]
"docker" = [
    "apache-airflow-providers-docker>=3.14.1"
]
"edge3" = [
    "apache-airflow-providers-edge3>=1.0.0"
]
"elasticsearch" = [
    "apache-airflow-providers-elasticsearch>=5.5.2"
]
"exasol" = [
    "apache-airflow-providers-exasol>=4.6.1"
]
"fab" = [
    "apache-airflow-providers-fab>=2.2.0; python_version !=\"3.13\"" # Set from MIN_VERSION_OVERRIDE in update_airflow_pyproject_toml.py
]
"facebook" = [
    "apache-airflow-providers-facebook>=3.7.0"
]
"ftp" = [
    "apache-airflow-providers-ftp>=3.12.0"
]
"git" = [
    "apache-airflow-providers-git>=0.0.2" # Set from MIN_VERSION_OVERRIDE in update_airflow_pyproject_toml.py
]
"github" = [
    "apache-airflow-providers-github>=2.8.0"
]
"google" = [
    "apache-airflow-providers-google>=10.24.0"
]
"grpc" = [
    "apache-airflow-providers-grpc>=3.7.0"
]
"hashicorp" = [
    "apache-airflow-providers-hashicorp>=4.0.0"
]
"http" = [
    "apache-airflow-providers-http>=4.13.2"
]
"imap" = [
    "apache-airflow-providers-imap>=3.8.0"
]
"influxdb" = [
    "apache-airflow-providers-influxdb>=2.8.0"
]
"jdbc" = [
    "apache-airflow-providers-jdbc>=4.5.2"
]
"jenkins" = [
    "apache-airflow-providers-jenkins>=3.7.2"
]
"keycloak" = [
    "apache-airflow-providers-keycloak>=0.0.1"
]
"microsoft.azure" = [
    "apache-airflow-providers-microsoft-azure>=10.5.1"
]
"microsoft.mssql" = [
    "apache-airflow-providers-microsoft-mssql>=3.9.2"
]
"microsoft.psrp" = [
    "apache-airflow-providers-microsoft-psrp>=3.0.0"
]
"microsoft.winrm" = [
    "apache-airflow-providers-microsoft-winrm>=3.6.1"
]
"mongo" = [
    "apache-airflow-providers-mongo>=4.2.2"
]
"mysql" = [
    "apache-airflow-providers-mysql>=5.7.2"
]
"neo4j" = [
    "apache-airflow-providers-neo4j>=3.8.0"
]
"odbc" = [
    "apache-airflow-providers-odbc>=4.8.0"
]
"openai" = [
    "apache-airflow-providers-openai>=1.5.0"
]
"openfaas" = [
    "apache-airflow-providers-openfaas>=3.7.0"
]
"openlineage" = [
    "apache-airflow-providers-openlineage>=2.3.0" # Set from MIN_VERSION_OVERRIDE in update_airflow_pyproject_toml.py
]
"opensearch" = [
    "apache-airflow-providers-opensearch>=1.5.0"
]
"opsgenie" = [
    "apache-airflow-providers-opsgenie>=5.8.0"
]
"oracle" = [
    "apache-airflow-providers-oracle>=3.12.0"
]
"pagerduty" = [
    "apache-airflow-providers-pagerduty>=3.8.1"
]
"papermill" = [
    "apache-airflow-providers-papermill>=3.8.2"
]
"pgvector" = [
    "apache-airflow-providers-pgvector>=1.4.0"
]
"pinecone" = [
    "apache-airflow-providers-pinecone>=2.1.1"
]
"postgres" = [
    "apache-airflow-providers-postgres>=5.13.1"
]
"presto" = [
    "apache-airflow-providers-presto>=5.7.0"
]
"qdrant" = [
    "apache-airflow-providers-qdrant>=1.3.0"
]
"redis" = [
    "apache-airflow-providers-redis>=4.0.0"
]
"salesforce" = [
    "apache-airflow-providers-salesforce>=5.9.0"
]
"samba" = [
    "apache-airflow-providers-samba>=4.9.0"
]
"segment" = [
    "apache-airflow-providers-segment>=3.7.0"
]
"sendgrid" = [
    "apache-airflow-providers-sendgrid>=4.0.0"
]
"sftp" = [
    "apache-airflow-providers-sftp>=5.0.0"
]
"singularity" = [
    "apache-airflow-providers-singularity>=3.7.0"
]
"slack" = [
    "apache-airflow-providers-slack>=8.9.1"
]
"smtp" = [
    "apache-airflow-providers-smtp>=1.8.1"
]
"snowflake" = [
    "apache-airflow-providers-snowflake>=5.8.0"
]
"sqlite" = [
    "apache-airflow-providers-sqlite>=3.9.1"
]
"ssh" = [
    "apache-airflow-providers-ssh>=3.14.0"
]
"standard" = [
    "apache-airflow-providers-standard>=0.0.1"
]
"tableau" = [
    "apache-airflow-providers-tableau>=5.0.0"
]
"telegram" = [
    "apache-airflow-providers-telegram>=4.7.0"
]
"teradata" = [
    "apache-airflow-providers-teradata>=2.6.1"
]
"trino" = [
    "apache-airflow-providers-trino>=5.8.1"
]
"vertica" = [
    "apache-airflow-providers-vertica>=3.9.1"
]
"weaviate" = [
    "apache-airflow-providers-weaviate>=3.0.0"
]
"yandex" = [
    "apache-airflow-providers-yandex>=4.0.0; python_version !=\"3.13\""
]
"ydb" = [
    "apache-airflow-providers-ydb>=1.4.0; python_version !=\"3.13\""
]
"zendesk" = [
    "apache-airflow-providers-zendesk>=4.9.0"
]
"all" = [
    "apache-airflow[aiobotocore,amazon-aws-auth,apache-atlas,apache-webhdfs,async,cloudpickle,github-enterprise,google-auth,graphviz,kerberos,ldap,otel,pandas,polars,rabbitmq,s3fs,sentry,statsd,uv]",
    "apache-airflow-core[all]",
    "apache-airflow-providers-airbyte>=5.0.0",
    "apache-airflow-providers-alibaba>=3.0.0",
    "apache-airflow-providers-amazon>=9.0.0",
    "apache-airflow-providers-apache-beam>=5.8.1; python_version !=\"3.13\"",
    "apache-airflow-providers-apache-cassandra>=3.7.0",
    "apache-airflow-providers-apache-drill>=2.8.1",
    "apache-airflow-providers-apache-druid>=3.12.0",
    "apache-airflow-providers-apache-flink>=1.6.0",
    "apache-airflow-providers-apache-hdfs>=4.6.0",
    "apache-airflow-providers-apache-hive>=8.2.1",
    "apache-airflow-providers-apache-iceberg>=1.2.0",
    "apache-airflow-providers-apache-impala>=1.5.2",
    "apache-airflow-providers-apache-kafka>=1.6.1; python_version !=\"3.13\"",
    "apache-airflow-providers-apache-kylin>=3.8.0",
    "apache-airflow-providers-apache-livy>=3.9.2",
    "apache-airflow-providers-apache-pig>=4.6.0",
    "apache-airflow-providers-apache-pinot>=4.5.1",
    "apache-airflow-providers-apache-spark>=4.11.1",
    "apache-airflow-providers-apache-tinkerpop>=1.0.0",
    "apache-airflow-providers-apprise>=1.4.1",
    "apache-airflow-providers-arangodb>=2.7.0",
    "apache-airflow-providers-asana>=2.7.0",
    "apache-airflow-providers-atlassian-jira>=2.7.1",
    "apache-airflow-providers-celery>=3.8.3",
    "apache-airflow-providers-cloudant>=4.0.1",
    "apache-airflow-providers-cncf-kubernetes>=9.0.0",
    "apache-airflow-providers-cohere>=1.4.0",
    "apache-airflow-providers-common-compat>=1.2.1",
    "apache-airflow-providers-common-io>=1.4.2",
    "apache-airflow-providers-common-messaging>=2.0.0", # Set from MIN_VERSION_OVERRIDE in update_airflow_pyproject_toml.py
    "apache-airflow-providers-common-sql>=1.18.0",
    "apache-airflow-providers-databricks>=6.11.0",
    "apache-airflow-providers-datadog>=3.8.0",
    "apache-airflow-providers-dbt-cloud>=3.11.0",
    "apache-airflow-providers-dingding>=3.7.0",
    "apache-airflow-providers-discord>=3.9.0",
    "apache-airflow-providers-docker>=3.14.1",
    "apache-airflow-providers-edge3>=1.0.0",
    "apache-airflow-providers-elasticsearch>=5.5.2",
    "apache-airflow-providers-exasol>=4.6.1",
    "apache-airflow-providers-fab>=2.2.0; python_version !=\"3.13\"", # Set from MIN_VERSION_OVERRIDE in update_airflow_pyproject_toml.py
    "apache-airflow-providers-facebook>=3.7.0",
    "apache-airflow-providers-ftp>=3.12.0",
    "apache-airflow-providers-git>=0.0.2", # Set from MIN_VERSION_OVERRIDE in update_airflow_pyproject_toml.py
    "apache-airflow-providers-github>=2.8.0",
    "apache-airflow-providers-google>=10.24.0",
    "apache-airflow-providers-grpc>=3.7.0",
    "apache-airflow-providers-hashicorp>=4.0.0",
    "apache-airflow-providers-http>=4.13.2",
    "apache-airflow-providers-imap>=3.8.0",
    "apache-airflow-providers-influxdb>=2.8.0",
    "apache-airflow-providers-jdbc>=4.5.2",
    "apache-airflow-providers-jenkins>=3.7.2",
    "apache-airflow-providers-keycloak>=0.0.1",
    "apache-airflow-providers-microsoft-azure>=10.5.1",
    "apache-airflow-providers-microsoft-mssql>=3.9.2",
    "apache-airflow-providers-microsoft-psrp>=3.0.0",
    "apache-airflow-providers-microsoft-winrm>=3.6.1",
    "apache-airflow-providers-mongo>=4.2.2",
    "apache-airflow-providers-mysql>=5.7.2",
    "apache-airflow-providers-neo4j>=3.8.0",
    "apache-airflow-providers-odbc>=4.8.0",
    "apache-airflow-providers-openai>=1.5.0",
    "apache-airflow-providers-openfaas>=3.7.0",
    "apache-airflow-providers-openlineage>=2.3.0", # Set from MIN_VERSION_OVERRIDE in update_airflow_pyproject_toml.py
    "apache-airflow-providers-opensearch>=1.5.0",
    "apache-airflow-providers-opsgenie>=5.8.0",
    "apache-airflow-providers-oracle>=3.12.0",
    "apache-airflow-providers-pagerduty>=3.8.1",
    "apache-airflow-providers-papermill>=3.8.2",
    "apache-airflow-providers-pgvector>=1.4.0",
    "apache-airflow-providers-pinecone>=2.1.1",
    "apache-airflow-providers-postgres>=5.13.1",
    "apache-airflow-providers-presto>=5.7.0",
    "apache-airflow-providers-qdrant>=1.3.0",
    "apache-airflow-providers-redis>=4.0.0",
    "apache-airflow-providers-salesforce>=5.9.0",
    "apache-airflow-providers-samba>=4.9.0",
    "apache-airflow-providers-segment>=3.7.0",
    "apache-airflow-providers-sendgrid>=4.0.0",
    "apache-airflow-providers-sftp>=5.0.0",
    "apache-airflow-providers-singularity>=3.7.0",
    "apache-airflow-providers-slack>=8.9.1",
    "apache-airflow-providers-smtp>=1.8.1",
    "apache-airflow-providers-snowflake>=5.8.0",
    "apache-airflow-providers-sqlite>=3.9.1",
    "apache-airflow-providers-ssh>=3.14.0",
    "apache-airflow-providers-standard>=0.0.1",
    "apache-airflow-providers-tableau>=5.0.0",
    "apache-airflow-providers-telegram>=4.7.0",
    "apache-airflow-providers-teradata>=2.6.1",
    "apache-airflow-providers-trino>=5.8.1",
    "apache-airflow-providers-vertica>=3.9.1",
    "apache-airflow-providers-weaviate>=3.0.0",
    "apache-airflow-providers-yandex>=4.0.0; python_version !=\"3.13\"",
    "apache-airflow-providers-ydb>=1.4.0; python_version !=\"3.13\"",
    "apache-airflow-providers-zendesk>=4.9.0",
]
# End of automatically generated airflow optional dependencies
# Aiobotocore required for AWS deferrable operators.
# There is conflict between boto3 and aiobotocore dependency botocore.
# TODO: We can remove it once boto3 and aiobotocore both have compatible botocore version or
# boto3 have native aync support and we move away from aio aiobotocore
"aiobotocore" =  [
    "apache-airflow-providers-amazon[aiobotocore]>=9.6.0",
]
"apache-atlas" = [
    "atlasclient>=0.1.2",
]
"apache-webhdfs" = [
    "apache-airflow-providers-apache-hdfs",
]
"amazon-aws-auth" = [
   "apache-airflow-providers-amazon[python3-saml]",
]
"cloudpickle" = [
    "cloudpickle>=2.2.1",
]
"github-enterprise" = [
    "apache-airflow-providers-fab>=2.2.0; python_version !=\"3.13\"",
    "authlib>=1.0.0",
]
"google-auth" = [
    "apache-airflow-providers-fab>=2.2.0; python_version !=\"3.13\"",
    "authlib>=1.0.0",
]
"ldap" = [
    "python-ldap>=3.4.4",
]
"pandas" = [
    "apache-airflow-providers-common-sql[pandas]",
]
"polars" = [
    "apache-airflow-providers-common-sql[polars]",
]
"rabbitmq" = [
    "amqp>=5.2.0",
]
"s3fs" = [
    # This is required for support of S3 file system which uses aiobotocore
    # which can have a conflict with boto3 as mentioned in aiobotocore extra
    "apache-airflow-providers-amazon[s3fs]",
]
"uv" = [
    "uv>=0.8.16",
]


[project.urls]
"Bug Tracker" = "https://github.com/apache/airflow/issues"
Documentation = "https://airflow.apache.org/docs/"
Downloads = "https://archive.apache.org/dist/airflow/"
Homepage = "https://airflow.apache.org/"
"Release Notes" = "https://airflow.apache.org/docs/apache-airflow/stable/release_notes.html"
"Slack Chat" = "https://s.apache.org/airflow-slack"
"Source Code" = "https://github.com/apache/airflow"
LinkedIn = "https://www.linkedin.com/company/apache-airflow/"
Mastodon = "https://fosstodon.org/@airflow"
Bluesky = "https://bsky.app/profile/apache-airflow.bsky.social"
YouTube = "https://www.youtube.com/channel/UCSXwxpWZQ7XZ1WL3wqevChA/"

[tool.hatch.build.targets.sdist]
exclude = ["*"]

[tool.hatch.build.targets.wheel]
bypass-selection = true

## black settings ##
# Used to format code examples inside .rst doc files
# Needed until https://github.com/astral-sh/ruff/issues/8237 is available.
[tool.black]
line-length = 110

## ruff settings ##
[tool.ruff]
line-length = 110
extend-exclude = [
    ".eggs",
    "*/_vendor/*",
    "airflow-core/tests/unit/dags/test_imports.py",
]

[tool.ruff.lint]
typing-modules = ["airflow.typing_compat"]
extend-select = [
    # Enable entire ruff rule section
    "I", # Missing required import (auto-fixable)
    "UP", # Pyupgrade
    "ASYNC", # subset of flake8-async rules
    "ISC",  # Checks for implicit literal string concatenation (auto-fixable)
    "TC", # Rules around TYPE_CHECKING blocks
    "G", # flake8-logging-format rules
    "LOG", # flake8-logging rules, most of them autofixable
    "PT", # flake8-pytest-style rules
    "TID25", # flake8-tidy-imports rules
    "E", # pycodestyle rules
    "W", # pycodestyle rules
    # Per rule enables
    "RUF006", # Checks for asyncio dangling task
    "RUF015", # Checks for unnecessary iterable allocation for first element
    "RUF019", # Checks for unnecessary key check
    "RUF100", # Unused noqa (auto-fixable)
    # We ignore more pydocstyle than we enable, so be more selective at what we enable
    "D1",
    "D2",
    "D213", # Conflicts with D212.  Both can not be enabled.
    "D3",
    "D400",
    "D401",
    "D402",
    "D403",
    "D412",
    "D419",
    "PGH004",  # Use specific rule codes when using noqa
    "PGH005", # Invalid unittest.mock.Mock methods/attributes/properties
    "S101", # Checks use `assert` outside the test cases, test cases should be added into the exclusions
    "SIM300", # Checks for conditions that position a constant on the left-hand side of the comparison
              # operator, rather than the right-hand side.
    "B004", # Checks for use of hasattr(x, "__call__") and replaces it with callable(x)
    "B006", # Checks for uses of mutable objects as function argument defaults.
    "B007", # Checks for unused variables in the loop
    "B017", # Checks for pytest.raises context managers that catch Exception or BaseException.
    "B019", # Use of functools.lru_cache or functools.cache on methods can lead to memory leaks
    "B028", # No explicit stacklevel keyword argument found
    "TRY002", # Prohibit use of `raise Exception`, use specific exceptions instead.
    "RET505", # Unnecessary {branch} after return statement
    "RET506", # Unnecessary {branch} after raise statement
    "RET507", # Unnecessary {branch} after continue statement
    "RET508", # Unnecessary {branch} after break statement
]
ignore = [
    "D100", # Unwanted; Docstring at the top of every file.
    "D102", # TODO: Missing docstring in public method
    "D103", # TODO: Missing docstring in public function
    "D104", # Unwanted; Docstring at the top of every `__init__.py` file.
    "D105", # Unwanted; See https://lists.apache.org/thread/8jbg1dd2lr2cfydtqbjxsd6pb6q2wkc3
    "D107", # Unwanted; Docstring in every constructor is unnecessary if the class has a docstring.
    "D203",
    "D212", # Conflicts with D213.  Both can not be enabled.
    "E731", # Do not assign a lambda expression, use a def
    "TC003", # Do not move imports from stdlib to TYPE_CHECKING block
    "PT006", # Wrong type of names in @pytest.mark.parametrize
    "PT007", # Wrong type of values in @pytest.mark.parametrize
    "PT013", # silly rule prohibiting e.g. `from pytest import param`
    "PT011", # pytest.raises() is too broad, set the match parameter
    "PT019", # fixture without value is injected as parameter, use @pytest.mark.usefixtures instead
    # Rules below explicitly set off which could overlap with Ruff's formatter
    # as it recommended by https://docs.astral.sh/ruff/formatter/#conflicting-lint-rules
    # Except ISC rules
    "W191",
    "E111",
    "E114",
    "E117",
    "D206",
    "D300",
    "Q000",
    "Q001",
    "Q002",
    "Q003",
    "COM812",
    "COM819",
    "E501", # Formatted code may exceed the line length, leading to line-too-long (E501) errors.
    "ASYNC110", # TODO: Use `anyio.Event` instead of awaiting `anyio.sleep` in a `while` loop
    "UP038",
    "SIM105", # Use contextlib.suppress({exception}) instead of try-except-pass
]
unfixable = [
    # PT022 replace empty `yield` to empty `return`. Might be fixed with a combination of PLR1711
    # In addition, it can't do anything with invalid typing annotations, protected by mypy.
    "PT022",
]

[tool.ruff.format]
docstring-code-format = true

[tool.ruff.lint.isort]
required-imports = ["from __future__ import annotations"]
combine-as-imports = true


section-order = [
  "future",
  "standard-library",
  "third-party",
  "first-party",
  "local-folder",
  "testing"
]

known-first-party = ["airflow", "airflow_shared", "airflow_shared.*"]

# Make sure we put the "dev" imports at the end, not as a third-party module
[tool.ruff.lint.isort.sections]
testing = ["dev", "providers.tests", "tests_common", "tests", "system", "unit", "integration"]

[tool.ruff.lint.extend-per-file-ignores]
"airflow-core/src/airflow/__init__.py" = ["F401", "TC004", "I002"]
"airflow-core/src/airflow/models/__init__.py" = ["F401", "TC004"]
"airflow-core/src/airflow/models/sqla_models.py" = ["F401"]
"airflow-core/src/airflow/cli/api/datamodels/_generated.py" = ["UP007", "D101", "D200"]

# Those are needed so that __init__.py chaining of packages properly works for IDEs
# the first non-comment line of such empty __init__.py files should be:
#
"airflow-core/tests/unit/__init__.py" = ["I002"]
"airflow-core/tests/system/__init__.py" = ["I002"]
"airflow-core/tests/integration/__init__.py" = ["I002"]
"providers/*/tests/*/__init__.py" = ["I002"]
"providers/*/*/tests/*/*/__init__.py" = ["I002"]
"providers/*/src/airflow/__init__.py" = ["I002"]
"providers/*/src/airflow/providers/*/__init__.py" = ["I002"]
"providers/*/src/airflow/providers/__init__.py" = ["I002"]
"providers/*/*/src/airflow/providers/__init__.py" = ["I002"]
"providers/apache/*/src/airflow/providers/apache/__init__.py" = ["I002"]
"providers/atlassian/*/src/airflow/providers/atlassian/__init__.py" = ["I002"]
"providers/common/*/src/airflow/providers/common/__init__.py" = ["I002"]
"providers/cncf/*/src/airflow/providers/cncf/__init__.py" = ["I002"]
"providers/dbt/*/src/airflow/providers/dbt/__init__.py" = ["I002"]
"providers/microsoft/*/src/airflow/providers/microsoft/__init__.py" = ["I002"]

# The test_python.py is needed because adding __future__.annotations breaks runtime checks that are
# needed for the test to work
"providers/standard/tests/unit/standard/decorators/test_python.py" = ["I002"]

# The Pydantic representations of SqlAlchemy Models are not parsed well with Pydantic
# when __future__.annotations is used so we need to skip them from upgrading
# Pydantic also require models to be imported during execution
"airflow-core/src/airflow/serialization/pydantic/*.py" = ["I002", "UP007", "TC001"]

# The FastAPI models are not parsed well with Pydantic when __future__.annotations is used
# It is forcing for Union to replace with `|` pipe instead
"airflow-core/src/airflow/api_fastapi/core_api/datamodels/common.py" = ["UP007"]

# Provider's get_provider_info.py files are generated and do not need "from __future__ import annotations"
"providers/**/get_provider_info.py" = ["I002"]

# Failing to detect types and functions used in `Annotated[...]` syntax as required at runtime.
# Annotated is central for FastAPI dependency injection, skipping rules for FastAPI folders.
"airflow-core/src/airflow/api_fastapi/*" = ["TC001", "TC002"]
"airflow-core/tests/unit/api_fastapi/*" = ["T001", "TC002"]

# Ignore pydoc style from these
"*.pyi" = ["D"]
"scripts/*" = ["D", "PT"]  # In addition ignore pytest specific rules
"docs/*" = ["D"]
"airflow-core/docs/*" = ["D"]
"*/example_dags/*" = ["D"]
"chart/*" = ["D"]
"dev/*" = ["D"]
"devel-common/*" = ["D"]
# In addition, ignore in tests
# TID253: Banned top level imports, e.g. pandas, numpy
# S101: Use `assert`
# TRY002: Use `raise Exception`
"dev/perf/*" = ["TID253"]
"dev/check_files.py" = ["S101"]
"dev/breeze/tests/*" = ["TID253", "S101", "TRY002"]
"devel-common/tests/*" = ["S101"]
"airflow-core/tests/*" = ["D", "TID253", "S101", "TRY002"]
"docker-tests/*" = ["D", "TID253", "S101", "TRY002"]
"task-sdk-tests/*" = ["D", "TID253", "S101", "TRY002"]
"kubernetes-tests/*" = ["D", "TID253", "S101", "TRY002"]
"helm-tests/*" = ["D", "TID253", "S101", "TRY002"]
"providers/**/tests/*" = ["D", "TID253", "S101", "TRY002"]
"performance/tests/*" = ["S101"]

# All of the modules which have an extra license header (i.e. that we copy from another project) need to
# ignore E402 -- module level import not at top level
"scripts/ci/prek/*.py" = [ "E402" ]
"airflow-core/src/airflow/api/auth/backend/kerberos_auth.py" = [ "E402" ]
"airflow-core/src/airflow/security/kerberos.py" = [ "E402" ]
"airflow-core/src/airflow/security/utils.py" = [ "E402" ]
"airflow-core/tests/unit/always/test_connection.py" = [ "E402" ]
"airflow-core/tests/unit/always/test_providers_manager.py"  = [ "E402" ]
"providers/google/tests/unit/google/cloud/hooks/vertex_ai/test_auto_ml.py" = [ "E402"]
"providers/google/tests/unit/google/cloud/hooks/vertex_ai/test_batch_prediction_job.py" = [ "E402"]
"providers/google/tests/unit/google/cloud/hooks/vertex_ai/test_custom_job.py" = [ "E402"]
"providers/google/tests/unit/google/cloud/hooks/vertex_ai/test_dataset.py" = [ "E402"]
"providers/google/tests/unit/google/cloud/hooks/vertex_ai/test_endpoint_service.py" = [ "E402"]
"providers/google/tests/unit/google/cloud/hooks/vertex_ai/test_generative_model.py" = [ "E402"]
"providers/google/tests/unit/google/cloud/hooks/vertex_ai/test_hyperparameter_tuning_job.py" = [ "E402"]
"providers/google/tests/unit/google/cloud/hooks/vertex_ai/test_model_service.py" = [ "E402"]
"providers/google/tests/unit/google/cloud/hooks/vertex_ai/test_pipeline_job.py" = [ "E402"]
"providers/google/tests/unit/google/cloud/hooks/vertex_ai/test_prediction_service.py" = [ "E402"]
"providers/google/tests/unit/google/cloud/hooks/vertex_ai/test_ray.py" = [ "E402" ]
"providers/google/tests/unit/google/cloud/links/test_translate.py" = [ "E402"]
"providers/google/tests/unit/google/cloud/operators/test_automl.py" = [ "E402"]
"providers/google/tests/unit/google/cloud/operators/test_vertex_ai.py" = [ "E402"]
"providers/google/tests/unit/google/cloud/operators/vertex_ai/test_generative_model.py" = [ "E402"]
"providers/google/tests/unit/google/cloud/triggers/test_vertex_ai.py" = [ "E402"]
"providers/google/tests/unit/google/cloud/sensors/test_vertex_ai.py" = [ "E402"]
"providers/microsoft/azure/tests/conftest.py" = ["E402"]
"providers/qdrant/tests/unit/qdrant/hooks/test_qdrant.py" = ["E402"]
"providers/qdrant/tests/unit/qdrant/operators/test_qdrant.py" = ["E402"]
"providers/yandex/tests/unit/yandex/hooks/test_yandex.py" = ["E402"]
"providers/yandex/tests/unit/yandex/hooks/test_yq.py" = ["E402"]
"providers/yandex/tests/unit/yandex/operators/test_dataproc.py" = ["E402"]
"providers/yandex/tests/unit/yandex/operators/test_yq.py" = ["E402"]
"providers/yandex/tests/unit/yandex/secrets/test_lockbox.py" = ["E402"]
"providers/ydb/tests/unit/ydb/hooks/test_ydb.py" = ["E402"]
"providers/ydb/tests/unit/ydb/operators/test_ydb.py" = ["E402"]
"providers/ydb/tests/unit/ydb/utils/test_credentials.py" = ["E402"]

# Remove some docstring rules from files that do not need docstrings
"providers/apache/hdfs/src/airflow/providers/apache/hdfs/sensors/hdfs.py" = ["D101"]

"devel-common/src/sphinx_exts/exampleinclude.py" = ["E402", 'F401', ]

# All the modules which do not follow B028 yet: https://docs.astral.sh/ruff/rules/no-explicit-stacklevel/
"helm-tests/tests/helm_tests/airflow_aux/test_basic_helm_chart.py" = ["B028"]

# While pandas import is banned, sql.pyi should be excluded from it as it does not have a TYPE_CHECKING
# mechanism and whole .pyi is really "type-checking" only
"providers/common/sql/src/airflow/providers/common/sql/hooks/sql.pyi" = ["TID253"]

[tool.ruff.lint.flake8-tidy-imports]
# Disallow all relative imports.
ban-relative-imports = "all"
# Ban certain modules from being imported at module level, instead requiring
# that they're imported lazily (e.g., within a function definition).
banned-module-level-imports = ["numpy", "pandas", "polars"]


[tool.ruff.lint.flake8-tidy-imports.banned-api]

# Direct import from the airflow package modules and constraints
"airflow.AirflowException".msg = "Use airflow.exceptions.AirflowException instead."
"airflow.Dataset".msg = "Use airflow.datasets.Dataset instead."

# Deprecated imports
"airflow.models.baseoperator.BaseOperatorLink".msg = "Use airflow.models.baseoperatorlink.BaseOperatorLink"
"airflow.models.errors.ImportError".msg = "Use airflow.models.errors.ParseImportError"
"airflow.models.ImportError".msg = "Use airflow.models.errors.ParseImportError"

# Note: we have to specify these all here (not in sub pyproject.toml files), else we'd have to duplicate these
# all rules in each project https://github.com/astral-sh/ruff/issues/18723
# Add this once providers are sorted
# "airflow.utils.timezone".msg = "Use airflow.sdk.timezone (or airflow._shared.timezones.timezone from within airflow-core)"
# "airflow_shared".msg = "Use airflow._shared or airflow.sdk._shared instead"

# Deprecated in Python 3.11, Pending Removal in Python 3.15: https://github.com/python/cpython/issues/90817
# Deprecation warning in Python 3.11 also recommends using locale.getencoding but it available in Python 3.11
"locale.getdefaultlocale".msg = "Use locale.setlocale() and locale.getlocale() instead."
# Deprecated in Python 3.12: https://github.com/python/cpython/issues/103857
"datetime.datetime.utcnow".msg = "Use airflow.sdk.timezone.utcnow or datetime.datetime.now(tz=datetime.timezone.utc)"
"datetime.datetime.utcfromtimestamp".msg = "Use airflow.sdk.timezone.from_timestamp or datetime.datetime.fromtimestamp(tz=datetime.timezone.utc)"
# Deprecated in Python 3.12: https://github.com/python/cpython/issues/94309
"typing.Hashable".msg = "Use collections.abc.Hashable"
"typing.Sized".msg = "Use collections.abc.Sized"
# Uses deprecated in Python 3.12 `datetime.datetime.utcfromtimestamp`
"pendulum.from_timestamp".msg = "Use airflow.utils.timezone.from_timestamp"
# Flask deprecations, worthwhile to keep it until we migrate to Flask 3.0+
"flask._app_ctx_stack".msg = "Deprecated in Flask 2.2, removed in Flask 3.0"
"flask._request_ctx_stack".msg = "Deprecated in Flask 2.2, removed in Flask 3.0"
"flask.escape".msg = "Use markupsafe.escape instead. Deprecated in Flask 2.3, removed in Flask 3.0"
"flask.Markup".msg = "Use markupsafe.Markup instead. Deprecated in Flask 2.3, removed in Flask 3.0"
"flask.signals_available".msg = "Signals are always available. Deprecated in Flask 2.3, removed in Flask 3.0"
# Use root logger by a mistake / IDE autosuggestion
# If for some reason root logger required it could obtained by logging.getLogger("root")
"logging.debug".msg = "Instantiate new `logger = logging.getLogger(__name__)` and use it instead of root logger"
"logging.info".msg = "Instantiate new `logger = logging.getLogger(__name__)` and use it instead of root logger"
"logging.warning".msg = "Instantiate new `logger = logging.getLogger(__name__)` and use it instead of root logger"
"logging.error".msg = "Instantiate new `logger = logging.getLogger(__name__)` and use it instead of root logger"
"logging.exception".msg = "Instantiate new `logger = logging.getLogger(__name__)` and use it instead of root logger"
"logging.fatal".msg = "Instantiate new `logger = logging.getLogger(__name__)` and use it instead of root logger"
"logging.critical".msg = "Instantiate new `logger = logging.getLogger(__name__)` and use it instead of root logger"
"logging.log".msg = "Instantiate new `logger = logging.getLogger(__name__)` and use it instead of root logger"
# unittest related restrictions
"unittest.TestCase".msg = "Use pytest compatible classes: https://docs.pytest.org/en/stable/getting-started.html#group-multiple-tests-in-a-class"
"unittest.skip".msg = "Use `pytest.mark.skip` instead: https://docs.pytest.org/en/stable/reference/reference.html#marks"
"unittest.skipIf".msg = "Use `pytest.mark.skipif` instead: https://docs.pytest.org/en/stable/reference/reference.html#marks"
"unittest.skipUnless".msg = "Use `pytest.mark.skipif` instead: https://docs.pytest.org/en/stable/reference/reference.html#marks"
"unittest.expectedFailure".msg = "Use `pytest.mark.xfail` instead: https://docs.pytest.org/en/stable/reference/reference.html#marks"
# Moved in SQLAlchemy 2.0
"sqlalchemy.ext.declarative.declarative_base".msg = "Use `sqlalchemy.orm.declarative_base`. Moved in SQLAlchemy 2.0"
"sqlalchemy.ext.declarative.as_declarative".msg = "Use `sqlalchemy.orm.as_declarative`. Moved in SQLAlchemy 2.0"
"sqlalchemy.ext.declarative.has_inherited_table".msg = "Use `sqlalchemy.orm.has_inherited_table`. Moved in SQLAlchemy 2.0"
"sqlalchemy.ext.declarative.synonym_for".msg = "Use `sqlalchemy.orm.synonym_for`. Moved in SQLAlchemy 2.0"
"providers".msg = "You should not import 'providers' as a Python module. Imports in providers should be done starting from 'src' or `tests' folders, for example 'from airflow.providers.airbyte'  or 'from unit.airbyte' or 'from system.airbyte'"

[tool.ruff.lint.flake8-type-checking]
exempt-modules = ["typing", "typing_extensions"]

[tool.ruff.lint.flake8-pytest-style]
mark-parentheses = false
fixture-parentheses = false

## pytest settings ##
[tool.pytest.ini_options]
addopts = [
    "--tb=short",
    "-rasl",
    "--verbosity=2",
    # Disable `flaky` plugin for pytest. This plugin conflicts with `rerunfailures` because provide the same marker.
    "-p", "no:flaky",
    # Disable `nose` builtin plugin for pytest. This feature is deprecated in 7.2 and will be removed in pytest>=8
    "-p", "no:nose",
    # Disable support of a legacy `LocalPath` in favor of stdlib `pathlib.Path`.
    "-p", "no:legacypath",
    # Disable warnings summary, because we use our warning summary.
    "--disable-warnings",
    "--asyncio-mode=strict",
    "--ignore-glob=**/tests/system/*",
    "--ignore-glob=tests/system/*",
]

norecursedirs = [
    ".eggs",
    "airflow",
    "airflow-core/tests/unit/_internals",
    "airflow-core/tests/unit/dags_with_system_exit",
    "airflow-core/tests/unit/dags_corrupted",
    "airflow-core/tests/unit/dags",
    "providers/google/tests/system/google/cloud/dataproc/resources",
    "providers/google/tests/system/google/cloud/gcs/resources",
]
log_level = "INFO"
filterwarnings = [
    "error::pytest.PytestCollectionWarning",
    # Avoid building cartesian product which might impact performance
    "error:SELECT statement has a cartesian product between FROM:sqlalchemy.exc.SAWarning:airflow",
    'error:Coercing Subquery object into a select\(\) for use in IN\(\):sqlalchemy.exc.SAWarning:airflow',
    'error:Class.*will not make use of SQL compilation caching',
    "ignore::DeprecationWarning:flask_appbuilder.filemanager",
    "ignore::DeprecationWarning:flask_appbuilder.widgets",
    # FAB do not support SQLAlchemy 2
    "ignore::sqlalchemy.exc.MovedIn20Warning:flask_appbuilder",
    # https://github.com/dpgaspar/Flask-AppBuilder/issues/2194
    "ignore::DeprecationWarning:marshmallow_sqlalchemy.convert",
    # https://github.com/dpgaspar/Flask-AppBuilder/pull/1940
    "ignore::DeprecationWarning:flask_sqlalchemy",
    # https://github.com/dpgaspar/Flask-AppBuilder/pull/1903
    "ignore::DeprecationWarning:apispec.utils",
]
# We cannot add warnings from the airflow package into `filterwarnings`,
# because it invokes import airflow before we set up test environment which breaks the tests.
# Instead of that, we use a separate parameter and dynamically add it into `filterwarnings` marker.
# Add airflow.exceptions.RemovedInAirflow4Warning when min provider version for providers is 3.0
forbidden_warnings = [
    "airflow.exceptions.AirflowProviderDeprecationWarning",
]
python_files = [
    "test_*.py",
    "example_*.py",
]
# We need to make sure airflow-core sources are first in the pythonpath, because uv sync adds sources to
# pythonpath in basically random order and pytest does not understand legacy namespace packages and cannot
# use namespace packages effectively when collecting tests.
pythonpath = [
    "airflow-core/src",
    "airflow-core/tests"
]
testpaths = [
    "tests",
]
asyncio_default_fixture_loop_scope = "function"

# Keep temporary directories (created by `tmp_path`) for 2 recent runs only failed tests.
tmp_path_retention_count = "2"
tmp_path_retention_policy = "failed"


## coverage.py settings ##
[tool.coverage.run]
branch = true
relative_files = true
omit = [
    "airflow-core/src/airflow/_vendor/**",
    "airflow-core/src/airflow/contrib/**",
    "airflow-core/src/airflow/example_dags/**",
    "airflow-core/src/airflow/migrations/**",
    "providers/google/src/airflow/providers/**/example_dags/**",
    "providers/google/src/airflow/providers/google/ads/_vendor/**",
]

[tool.coverage.report]
skip_empty = true
exclude_also = [
    "def __repr__",
    "raise AssertionError",
    "raise NotImplementedError",
    "if __name__ == .__main__.:",
    "@(abc\\.)?abstractmethod",
    "@(typing(_extensions)?\\.)?overload",
    "if (typing(_extensions)?\\.)?TYPE_CHECKING:"
]


## mypy settings ##
[tool.mypy]
ignore_missing_imports = true
no_implicit_optional = true
warn_redundant_casts = true
warn_unused_ignores = false
plugins = [
    "dev/airflow_mypy/plugin/decorators.py",
    "dev/airflow_mypy/plugin/outputs.py",
]
pretty = true
show_error_codes = true
disable_error_code = [
    "annotation-unchecked",
]
namespace_packages = true
explicit_package_bases = true
exclude = [
    ".*/node_modules/.*",
    # Exclude hidden files and directories
    ".*/\\..*"
]
mypy_path = [
    "$MYPY_CONFIG_FILE_DIR/airflow-core/src",
    "$MYPY_CONFIG_FILE_DIR/airflow-core/tests",
    "$MYPY_CONFIG_FILE_DIR/task-sdk/src",
    "$MYPY_CONFIG_FILE_DIR/task-sdk/tests",
    "$MYPY_CONFIG_FILE_DIR/airflow-ctl/src",
    "$MYPY_CONFIG_FILE_DIR/airflow-ctl/tests",
    "$MYPY_CONFIG_FILE_DIR/dev",
    "$MYPY_CONFIG_FILE_DIR/devel-common/src",
    "$MYPY_CONFIG_FILE_DIR/helm-tests/tests",
    "$MYPY_CONFIG_FILE_DIR/kubernetes-tests/tests",
    "$MYPY_CONFIG_FILE_DIR/docker-tests/tests",
    "$MYPY_CONFIG_FILE_DIR/task-sdk-tests/tests",
    # Automatically generated mypy paths (update_airflow_pyproject_toml.py)
    "$MYPY_CONFIG_FILE_DIR/providers/airbyte/src",
    "$MYPY_CONFIG_FILE_DIR/providers/airbyte/tests",
    "$MYPY_CONFIG_FILE_DIR/providers/alibaba/src",
    "$MYPY_CONFIG_FILE_DIR/providers/alibaba/tests",
    "$MYPY_CONFIG_FILE_DIR/providers/amazon/src",
    "$MYPY_CONFIG_FILE_DIR/providers/amazon/tests",
    "$MYPY_CONFIG_FILE_DIR/providers/apache/beam/src",
    "$MYPY_CONFIG_FILE_DIR/providers/apache/beam/tests",
    "$MYPY_CONFIG_FILE_DIR/providers/apache/cassandra/src",
    "$MYPY_CONFIG_FILE_DIR/providers/apache/cassandra/tests",
    "$MYPY_CONFIG_FILE_DIR/providers/apache/drill/src",
    "$MYPY_CONFIG_FILE_DIR/providers/apache/drill/tests",
    "$MYPY_CONFIG_FILE_DIR/providers/apache/druid/src",
    "$MYPY_CONFIG_FILE_DIR/providers/apache/druid/tests",
    "$MYPY_CONFIG_FILE_DIR/providers/apache/flink/src",
    "$MYPY_CONFIG_FILE_DIR/providers/apache/flink/tests",
    "$MYPY_CONFIG_FILE_DIR/providers/apache/hdfs/src",
    "$MYPY_CONFIG_FILE_DIR/providers/apache/hdfs/tests",
    "$MYPY_CONFIG_FILE_DIR/providers/apache/hive/src",
    "$MYPY_CONFIG_FILE_DIR/providers/apache/hive/tests",
    "$MYPY_CONFIG_FILE_DIR/providers/apache/iceberg/src",
    "$MYPY_CONFIG_FILE_DIR/providers/apache/iceberg/tests",
    "$MYPY_CONFIG_FILE_DIR/providers/apache/impala/src",
    "$MYPY_CONFIG_FILE_DIR/providers/apache/impala/tests",
    "$MYPY_CONFIG_FILE_DIR/providers/apache/kafka/src",
    "$MYPY_CONFIG_FILE_DIR/providers/apache/kafka/tests",
    "$MYPY_CONFIG_FILE_DIR/providers/apache/kylin/src",
    "$MYPY_CONFIG_FILE_DIR/providers/apache/kylin/tests",
    "$MYPY_CONFIG_FILE_DIR/providers/apache/livy/src",
    "$MYPY_CONFIG_FILE_DIR/providers/apache/livy/tests",
    "$MYPY_CONFIG_FILE_DIR/providers/apache/pig/src",
    "$MYPY_CONFIG_FILE_DIR/providers/apache/pig/tests",
    "$MYPY_CONFIG_FILE_DIR/providers/apache/pinot/src",
    "$MYPY_CONFIG_FILE_DIR/providers/apache/pinot/tests",
    "$MYPY_CONFIG_FILE_DIR/providers/apache/spark/src",
    "$MYPY_CONFIG_FILE_DIR/providers/apache/spark/tests",
    "$MYPY_CONFIG_FILE_DIR/providers/apache/tinkerpop/src",
    "$MYPY_CONFIG_FILE_DIR/providers/apache/tinkerpop/tests",
    "$MYPY_CONFIG_FILE_DIR/providers/apprise/src",
    "$MYPY_CONFIG_FILE_DIR/providers/apprise/tests",
    "$MYPY_CONFIG_FILE_DIR/providers/arangodb/src",
    "$MYPY_CONFIG_FILE_DIR/providers/arangodb/tests",
    "$MYPY_CONFIG_FILE_DIR/providers/asana/src",
    "$MYPY_CONFIG_FILE_DIR/providers/asana/tests",
    "$MYPY_CONFIG_FILE_DIR/providers/atlassian/jira/src",
    "$MYPY_CONFIG_FILE_DIR/providers/atlassian/jira/tests",
    "$MYPY_CONFIG_FILE_DIR/providers/celery/src",
    "$MYPY_CONFIG_FILE_DIR/providers/celery/tests",
    "$MYPY_CONFIG_FILE_DIR/providers/cloudant/src",
    "$MYPY_CONFIG_FILE_DIR/providers/cloudant/tests",
    "$MYPY_CONFIG_FILE_DIR/providers/cncf/kubernetes/src",
    "$MYPY_CONFIG_FILE_DIR/providers/cncf/kubernetes/tests",
    "$MYPY_CONFIG_FILE_DIR/providers/cohere/src",
    "$MYPY_CONFIG_FILE_DIR/providers/cohere/tests",
    "$MYPY_CONFIG_FILE_DIR/providers/common/compat/src",
    "$MYPY_CONFIG_FILE_DIR/providers/common/compat/tests",
    "$MYPY_CONFIG_FILE_DIR/providers/common/io/src",
    "$MYPY_CONFIG_FILE_DIR/providers/common/io/tests",
    "$MYPY_CONFIG_FILE_DIR/providers/common/messaging/src",
    "$MYPY_CONFIG_FILE_DIR/providers/common/messaging/tests",
    "$MYPY_CONFIG_FILE_DIR/providers/common/sql/src",
    "$MYPY_CONFIG_FILE_DIR/providers/common/sql/tests",
    "$MYPY_CONFIG_FILE_DIR/providers/databricks/src",
    "$MYPY_CONFIG_FILE_DIR/providers/databricks/tests",
    "$MYPY_CONFIG_FILE_DIR/providers/datadog/src",
    "$MYPY_CONFIG_FILE_DIR/providers/datadog/tests",
    "$MYPY_CONFIG_FILE_DIR/providers/dbt/cloud/src",
    "$MYPY_CONFIG_FILE_DIR/providers/dbt/cloud/tests",
    "$MYPY_CONFIG_FILE_DIR/providers/dingding/src",
    "$MYPY_CONFIG_FILE_DIR/providers/dingding/tests",
    "$MYPY_CONFIG_FILE_DIR/providers/discord/src",
    "$MYPY_CONFIG_FILE_DIR/providers/discord/tests",
    "$MYPY_CONFIG_FILE_DIR/providers/docker/src",
    "$MYPY_CONFIG_FILE_DIR/providers/docker/tests",
    "$MYPY_CONFIG_FILE_DIR/providers/edge3/src",
    "$MYPY_CONFIG_FILE_DIR/providers/edge3/tests",
    "$MYPY_CONFIG_FILE_DIR/providers/elasticsearch/src",
    "$MYPY_CONFIG_FILE_DIR/providers/elasticsearch/tests",
    "$MYPY_CONFIG_FILE_DIR/providers/exasol/src",
    "$MYPY_CONFIG_FILE_DIR/providers/exasol/tests",
    "$MYPY_CONFIG_FILE_DIR/providers/fab/src",
    "$MYPY_CONFIG_FILE_DIR/providers/fab/tests",
    "$MYPY_CONFIG_FILE_DIR/providers/facebook/src",
    "$MYPY_CONFIG_FILE_DIR/providers/facebook/tests",
    "$MYPY_CONFIG_FILE_DIR/providers/ftp/src",
    "$MYPY_CONFIG_FILE_DIR/providers/ftp/tests",
    "$MYPY_CONFIG_FILE_DIR/providers/git/src",
    "$MYPY_CONFIG_FILE_DIR/providers/git/tests",
    "$MYPY_CONFIG_FILE_DIR/providers/github/src",
    "$MYPY_CONFIG_FILE_DIR/providers/github/tests",
    "$MYPY_CONFIG_FILE_DIR/providers/google/src",
    "$MYPY_CONFIG_FILE_DIR/providers/google/tests",
    "$MYPY_CONFIG_FILE_DIR/providers/grpc/src",
    "$MYPY_CONFIG_FILE_DIR/providers/grpc/tests",
    "$MYPY_CONFIG_FILE_DIR/providers/hashicorp/src",
    "$MYPY_CONFIG_FILE_DIR/providers/hashicorp/tests",
    "$MYPY_CONFIG_FILE_DIR/providers/http/src",
    "$MYPY_CONFIG_FILE_DIR/providers/http/tests",
    "$MYPY_CONFIG_FILE_DIR/providers/imap/src",
    "$MYPY_CONFIG_FILE_DIR/providers/imap/tests",
    "$MYPY_CONFIG_FILE_DIR/providers/influxdb/src",
    "$MYPY_CONFIG_FILE_DIR/providers/influxdb/tests",
    "$MYPY_CONFIG_FILE_DIR/providers/jdbc/src",
    "$MYPY_CONFIG_FILE_DIR/providers/jdbc/tests",
    "$MYPY_CONFIG_FILE_DIR/providers/jenkins/src",
    "$MYPY_CONFIG_FILE_DIR/providers/jenkins/tests",
    "$MYPY_CONFIG_FILE_DIR/providers/keycloak/src",
    "$MYPY_CONFIG_FILE_DIR/providers/keycloak/tests",
    "$MYPY_CONFIG_FILE_DIR/providers/microsoft/azure/src",
    "$MYPY_CONFIG_FILE_DIR/providers/microsoft/azure/tests",
    "$MYPY_CONFIG_FILE_DIR/providers/microsoft/mssql/src",
    "$MYPY_CONFIG_FILE_DIR/providers/microsoft/mssql/tests",
    "$MYPY_CONFIG_FILE_DIR/providers/microsoft/psrp/src",
    "$MYPY_CONFIG_FILE_DIR/providers/microsoft/psrp/tests",
    "$MYPY_CONFIG_FILE_DIR/providers/microsoft/winrm/src",
    "$MYPY_CONFIG_FILE_DIR/providers/microsoft/winrm/tests",
    "$MYPY_CONFIG_FILE_DIR/providers/mongo/src",
    "$MYPY_CONFIG_FILE_DIR/providers/mongo/tests",
    "$MYPY_CONFIG_FILE_DIR/providers/mysql/src",
    "$MYPY_CONFIG_FILE_DIR/providers/mysql/tests",
    "$MYPY_CONFIG_FILE_DIR/providers/neo4j/src",
    "$MYPY_CONFIG_FILE_DIR/providers/neo4j/tests",
    "$MYPY_CONFIG_FILE_DIR/providers/odbc/src",
    "$MYPY_CONFIG_FILE_DIR/providers/odbc/tests",
    "$MYPY_CONFIG_FILE_DIR/providers/openai/src",
    "$MYPY_CONFIG_FILE_DIR/providers/openai/tests",
    "$MYPY_CONFIG_FILE_DIR/providers/openfaas/src",
    "$MYPY_CONFIG_FILE_DIR/providers/openfaas/tests",
    "$MYPY_CONFIG_FILE_DIR/providers/openlineage/src",
    "$MYPY_CONFIG_FILE_DIR/providers/openlineage/tests",
    "$MYPY_CONFIG_FILE_DIR/providers/opensearch/src",
    "$MYPY_CONFIG_FILE_DIR/providers/opensearch/tests",
    "$MYPY_CONFIG_FILE_DIR/providers/opsgenie/src",
    "$MYPY_CONFIG_FILE_DIR/providers/opsgenie/tests",
    "$MYPY_CONFIG_FILE_DIR/providers/oracle/src",
    "$MYPY_CONFIG_FILE_DIR/providers/oracle/tests",
    "$MYPY_CONFIG_FILE_DIR/providers/pagerduty/src",
    "$MYPY_CONFIG_FILE_DIR/providers/pagerduty/tests",
    "$MYPY_CONFIG_FILE_DIR/providers/papermill/src",
    "$MYPY_CONFIG_FILE_DIR/providers/papermill/tests",
    "$MYPY_CONFIG_FILE_DIR/providers/pgvector/src",
    "$MYPY_CONFIG_FILE_DIR/providers/pgvector/tests",
    "$MYPY_CONFIG_FILE_DIR/providers/pinecone/src",
    "$MYPY_CONFIG_FILE_DIR/providers/pinecone/tests",
    "$MYPY_CONFIG_FILE_DIR/providers/postgres/src",
    "$MYPY_CONFIG_FILE_DIR/providers/postgres/tests",
    "$MYPY_CONFIG_FILE_DIR/providers/presto/src",
    "$MYPY_CONFIG_FILE_DIR/providers/presto/tests",
    "$MYPY_CONFIG_FILE_DIR/providers/qdrant/src",
    "$MYPY_CONFIG_FILE_DIR/providers/qdrant/tests",
    "$MYPY_CONFIG_FILE_DIR/providers/redis/src",
    "$MYPY_CONFIG_FILE_DIR/providers/redis/tests",
    "$MYPY_CONFIG_FILE_DIR/providers/salesforce/src",
    "$MYPY_CONFIG_FILE_DIR/providers/salesforce/tests",
    "$MYPY_CONFIG_FILE_DIR/providers/samba/src",
    "$MYPY_CONFIG_FILE_DIR/providers/samba/tests",
    "$MYPY_CONFIG_FILE_DIR/providers/segment/src",
    "$MYPY_CONFIG_FILE_DIR/providers/segment/tests",
    "$MYPY_CONFIG_FILE_DIR/providers/sendgrid/src",
    "$MYPY_CONFIG_FILE_DIR/providers/sendgrid/tests",
    "$MYPY_CONFIG_FILE_DIR/providers/sftp/src",
    "$MYPY_CONFIG_FILE_DIR/providers/sftp/tests",
    "$MYPY_CONFIG_FILE_DIR/providers/singularity/src",
    "$MYPY_CONFIG_FILE_DIR/providers/singularity/tests",
    "$MYPY_CONFIG_FILE_DIR/providers/slack/src",
    "$MYPY_CONFIG_FILE_DIR/providers/slack/tests",
    "$MYPY_CONFIG_FILE_DIR/providers/smtp/src",
    "$MYPY_CONFIG_FILE_DIR/providers/smtp/tests",
    "$MYPY_CONFIG_FILE_DIR/providers/snowflake/src",
    "$MYPY_CONFIG_FILE_DIR/providers/snowflake/tests",
    "$MYPY_CONFIG_FILE_DIR/providers/sqlite/src",
    "$MYPY_CONFIG_FILE_DIR/providers/sqlite/tests",
    "$MYPY_CONFIG_FILE_DIR/providers/ssh/src",
    "$MYPY_CONFIG_FILE_DIR/providers/ssh/tests",
    "$MYPY_CONFIG_FILE_DIR/providers/standard/src",
    "$MYPY_CONFIG_FILE_DIR/providers/standard/tests",
    "$MYPY_CONFIG_FILE_DIR/providers/tableau/src",
    "$MYPY_CONFIG_FILE_DIR/providers/tableau/tests",
    "$MYPY_CONFIG_FILE_DIR/providers/telegram/src",
    "$MYPY_CONFIG_FILE_DIR/providers/telegram/tests",
    "$MYPY_CONFIG_FILE_DIR/providers/teradata/src",
    "$MYPY_CONFIG_FILE_DIR/providers/teradata/tests",
    "$MYPY_CONFIG_FILE_DIR/providers/trino/src",
    "$MYPY_CONFIG_FILE_DIR/providers/trino/tests",
    "$MYPY_CONFIG_FILE_DIR/providers/vertica/src",
    "$MYPY_CONFIG_FILE_DIR/providers/vertica/tests",
    "$MYPY_CONFIG_FILE_DIR/providers/weaviate/src",
    "$MYPY_CONFIG_FILE_DIR/providers/weaviate/tests",
    "$MYPY_CONFIG_FILE_DIR/providers/yandex/src",
    "$MYPY_CONFIG_FILE_DIR/providers/yandex/tests",
    "$MYPY_CONFIG_FILE_DIR/providers/ydb/src",
    "$MYPY_CONFIG_FILE_DIR/providers/ydb/tests",
    "$MYPY_CONFIG_FILE_DIR/providers/zendesk/src",
    "$MYPY_CONFIG_FILE_DIR/providers/zendesk/tests",
    # End of automatically generated mypy paths
]

[[tool.mypy.overrides]]
module="airflow.config_templates.default_webserver_config"
disable_error_code = [
    "var-annotated",
]

[[tool.mypy.overrides]]
module="airflow.migrations.*"
ignore_errors = true

[[tool.mypy.overrides]]
module="airflow.*._vendor.*"
ignore_errors = true

[[tool.mypy.overrides]]
module= [
    "google.cloud.*",
    "azure.*",
]
no_implicit_optional = false

[[tool.mypy.overrides]]
module = "google.api_core.gapic_v1"
ignore_errors = true

[[tool.mypy.overrides]]
module=[
    "referencing.*",
    # Beam has some old type annotations, and they introduced an error recently with bad signature of
    # a function. This is captured in https://github.com/apache/beam/issues/29927
    # and we should remove this exclusion when it is fixed.
    "apache_beam.*"
]
ignore_errors = true

# airflowctl autogenered datamodels
[[tool.mypy.overrides]]
module="airflowctl.api.datamodels.*"
ignore_errors = true

[dependency-groups]
dev = [
    "apache-airflow[all]",
    "apache-airflow-breeze",
    "apache-airflow-dev",
    "apache-airflow-devel-common[no-doc]",
    "apache-airflow-docker-tests",
    "apache-airflow-task-sdk-tests",
    "apache-airflow-helm-tests",
    "apache-airflow-kubernetes-tests",
    "apache-airflow-task-sdk",
    "apache-airflow-ctl",
    "apache-airflow-shared-logging",
    "apache-airflow-shared-secrets-masker",
<<<<<<< HEAD
    "apache-airflow-shared-configuration",
=======
    "apache-airflow-shared-timezones",
>>>>>>> 897d0bfb
]

# To build docs:
#
#    uv run --group docs build-docs
#
# To enable auto-refreshing build with server:
#
#    uv run --group docs build-docs --autobuild
#
# To see more options:
#
#    uv run --group docs build-docs --help
#
docs = [
    "apache-airflow-devel-common[docs]"
]
docs-gen = [
    "apache-airflow-devel-common[docs-gen]"
]
# special case for google's leveldb dependency that is notriously difficult to install
# we are not installing it by default we only install it in CI image when image is built
leveldb = [
    "plyvel>=1.5.1"
]

[tool.uv]
required-version = ">=0.6.3"
no-build-isolation-package = ["sphinx-redoc"]

[tool.uv.sources]
# These names must match the names as defined in the pyproject.toml of the workspace items,
# *not* the workspace folder paths
apache-airflow = {workspace = true}
apache-airflow-breeze = {workspace = true}
apache-airflow-dev = {workspace = true}
apache-airflow-core = {workspace = true}
apache-airflow-ctl = {workspace = true}
apache-airflow-task-sdk = { workspace = true }
apache-airflow-devel-common = { workspace = true }
apache-airflow-docker-tests = { workspace = true }
apache-airflow-task-sdk-tests = { workspace = true }
apache-airflow-helm-tests = { workspace = true }
apache-airflow-kubernetes-tests = { workspace = true }
apache-airflow-providers = { workspace = true }
apache-aurflow-docker-stack = { workspace = true }
apache-airflow-shared-logging = { workspace = true }
apache-airflow-shared-secrets-masker = { workspace = true }
<<<<<<< HEAD
apache-airflow-shared-configuration = { workspace = true }
=======
apache-airflow-shared-timezones = { workspace = true }
>>>>>>> 897d0bfb
# Automatically generated provider workspace items (update_airflow_pyproject_toml.py)
apache-airflow-providers-airbyte = { workspace = true }
apache-airflow-providers-alibaba = { workspace = true }
apache-airflow-providers-amazon = { workspace = true }
apache-airflow-providers-apache-beam = { workspace = true }
apache-airflow-providers-apache-cassandra = { workspace = true }
apache-airflow-providers-apache-drill = { workspace = true }
apache-airflow-providers-apache-druid = { workspace = true }
apache-airflow-providers-apache-flink = { workspace = true }
apache-airflow-providers-apache-hdfs = { workspace = true }
apache-airflow-providers-apache-hive = { workspace = true }
apache-airflow-providers-apache-iceberg = { workspace = true }
apache-airflow-providers-apache-impala = { workspace = true }
apache-airflow-providers-apache-kafka = { workspace = true }
apache-airflow-providers-apache-kylin = { workspace = true }
apache-airflow-providers-apache-livy = { workspace = true }
apache-airflow-providers-apache-pig = { workspace = true }
apache-airflow-providers-apache-pinot = { workspace = true }
apache-airflow-providers-apache-spark = { workspace = true }
apache-airflow-providers-apache-tinkerpop = { workspace = true }
apache-airflow-providers-apprise = { workspace = true }
apache-airflow-providers-arangodb = { workspace = true }
apache-airflow-providers-asana = { workspace = true }
apache-airflow-providers-atlassian-jira = { workspace = true }
apache-airflow-providers-celery = { workspace = true }
apache-airflow-providers-cloudant = { workspace = true }
apache-airflow-providers-cncf-kubernetes = { workspace = true }
apache-airflow-providers-cohere = { workspace = true }
apache-airflow-providers-common-compat = { workspace = true }
apache-airflow-providers-common-io = { workspace = true }
apache-airflow-providers-common-messaging = { workspace = true }
apache-airflow-providers-common-sql = { workspace = true }
apache-airflow-providers-databricks = { workspace = true }
apache-airflow-providers-datadog = { workspace = true }
apache-airflow-providers-dbt-cloud = { workspace = true }
apache-airflow-providers-dingding = { workspace = true }
apache-airflow-providers-discord = { workspace = true }
apache-airflow-providers-docker = { workspace = true }
apache-airflow-providers-edge3 = { workspace = true }
apache-airflow-providers-elasticsearch = { workspace = true }
apache-airflow-providers-exasol = { workspace = true }
apache-airflow-providers-fab = { workspace = true }
apache-airflow-providers-facebook = { workspace = true }
apache-airflow-providers-ftp = { workspace = true }
apache-airflow-providers-git = { workspace = true }
apache-airflow-providers-github = { workspace = true }
apache-airflow-providers-google = { workspace = true }
apache-airflow-providers-grpc = { workspace = true }
apache-airflow-providers-hashicorp = { workspace = true }
apache-airflow-providers-http = { workspace = true }
apache-airflow-providers-imap = { workspace = true }
apache-airflow-providers-influxdb = { workspace = true }
apache-airflow-providers-jdbc = { workspace = true }
apache-airflow-providers-jenkins = { workspace = true }
apache-airflow-providers-keycloak = { workspace = true }
apache-airflow-providers-microsoft-azure = { workspace = true }
apache-airflow-providers-microsoft-mssql = { workspace = true }
apache-airflow-providers-microsoft-psrp = { workspace = true }
apache-airflow-providers-microsoft-winrm = { workspace = true }
apache-airflow-providers-mongo = { workspace = true }
apache-airflow-providers-mysql = { workspace = true }
apache-airflow-providers-neo4j = { workspace = true }
apache-airflow-providers-odbc = { workspace = true }
apache-airflow-providers-openai = { workspace = true }
apache-airflow-providers-openfaas = { workspace = true }
apache-airflow-providers-openlineage = { workspace = true }
apache-airflow-providers-opensearch = { workspace = true }
apache-airflow-providers-opsgenie = { workspace = true }
apache-airflow-providers-oracle = { workspace = true }
apache-airflow-providers-pagerduty = { workspace = true }
apache-airflow-providers-papermill = { workspace = true }
apache-airflow-providers-pgvector = { workspace = true }
apache-airflow-providers-pinecone = { workspace = true }
apache-airflow-providers-postgres = { workspace = true }
apache-airflow-providers-presto = { workspace = true }
apache-airflow-providers-qdrant = { workspace = true }
apache-airflow-providers-redis = { workspace = true }
apache-airflow-providers-salesforce = { workspace = true }
apache-airflow-providers-samba = { workspace = true }
apache-airflow-providers-segment = { workspace = true }
apache-airflow-providers-sendgrid = { workspace = true }
apache-airflow-providers-sftp = { workspace = true }
apache-airflow-providers-singularity = { workspace = true }
apache-airflow-providers-slack = { workspace = true }
apache-airflow-providers-smtp = { workspace = true }
apache-airflow-providers-snowflake = { workspace = true }
apache-airflow-providers-sqlite = { workspace = true }
apache-airflow-providers-ssh = { workspace = true }
apache-airflow-providers-standard = { workspace = true }
apache-airflow-providers-tableau = { workspace = true }
apache-airflow-providers-telegram = { workspace = true }
apache-airflow-providers-teradata = { workspace = true }
apache-airflow-providers-trino = { workspace = true }
apache-airflow-providers-vertica = { workspace = true }
apache-airflow-providers-weaviate = { workspace = true }
apache-airflow-providers-yandex = { workspace = true }
apache-airflow-providers-ydb = { workspace = true }
apache-airflow-providers-zendesk = { workspace = true }
# End of automatically generated provider workspace items

[tool.uv.workspace]
members = [
    ".",
    "airflow-core",
    "dev/breeze",
    "airflow-ctl",
    "dev",
    "devel-common",
    "docker-tests",
    "task-sdk-tests",
    "helm-tests",
    "kubernetes-tests",
    "task-sdk",
    "providers-summary-docs",
    "docker-stack-docs",
    "shared/logging",
    "shared/secrets_masker",
<<<<<<< HEAD
    "shared/configuration",
=======
    "shared/timezones",
>>>>>>> 897d0bfb
    # Automatically generated provider workspace members (update_airflow_pyproject_toml.py)
    "providers/airbyte",
    "providers/alibaba",
    "providers/amazon",
    "providers/apache/beam",
    "providers/apache/cassandra",
    "providers/apache/drill",
    "providers/apache/druid",
    "providers/apache/flink",
    "providers/apache/hdfs",
    "providers/apache/hive",
    "providers/apache/iceberg",
    "providers/apache/impala",
    "providers/apache/kafka",
    "providers/apache/kylin",
    "providers/apache/livy",
    "providers/apache/pig",
    "providers/apache/pinot",
    "providers/apache/spark",
    "providers/apache/tinkerpop",
    "providers/apprise",
    "providers/arangodb",
    "providers/asana",
    "providers/atlassian/jira",
    "providers/celery",
    "providers/cloudant",
    "providers/cncf/kubernetes",
    "providers/cohere",
    "providers/common/compat",
    "providers/common/io",
    "providers/common/messaging",
    "providers/common/sql",
    "providers/databricks",
    "providers/datadog",
    "providers/dbt/cloud",
    "providers/dingding",
    "providers/discord",
    "providers/docker",
    "providers/edge3",
    "providers/elasticsearch",
    "providers/exasol",
    "providers/fab",
    "providers/facebook",
    "providers/ftp",
    "providers/git",
    "providers/github",
    "providers/google",
    "providers/grpc",
    "providers/hashicorp",
    "providers/http",
    "providers/imap",
    "providers/influxdb",
    "providers/jdbc",
    "providers/jenkins",
    "providers/keycloak",
    "providers/microsoft/azure",
    "providers/microsoft/mssql",
    "providers/microsoft/psrp",
    "providers/microsoft/winrm",
    "providers/mongo",
    "providers/mysql",
    "providers/neo4j",
    "providers/odbc",
    "providers/openai",
    "providers/openfaas",
    "providers/openlineage",
    "providers/opensearch",
    "providers/opsgenie",
    "providers/oracle",
    "providers/pagerduty",
    "providers/papermill",
    "providers/pgvector",
    "providers/pinecone",
    "providers/postgres",
    "providers/presto",
    "providers/qdrant",
    "providers/redis",
    "providers/salesforce",
    "providers/samba",
    "providers/segment",
    "providers/sendgrid",
    "providers/sftp",
    "providers/singularity",
    "providers/slack",
    "providers/smtp",
    "providers/snowflake",
    "providers/sqlite",
    "providers/ssh",
    "providers/standard",
    "providers/tableau",
    "providers/telegram",
    "providers/teradata",
    "providers/trino",
    "providers/vertica",
    "providers/weaviate",
    "providers/yandex",
    "providers/ydb",
    "providers/zendesk",
    # End of automatically generated provider workspace members
]<|MERGE_RESOLUTION|>--- conflicted
+++ resolved
@@ -1266,11 +1266,8 @@
     "apache-airflow-ctl",
     "apache-airflow-shared-logging",
     "apache-airflow-shared-secrets-masker",
-<<<<<<< HEAD
     "apache-airflow-shared-configuration",
-=======
     "apache-airflow-shared-timezones",
->>>>>>> 897d0bfb
 ]
 
 # To build docs:
@@ -1319,11 +1316,8 @@
 apache-aurflow-docker-stack = { workspace = true }
 apache-airflow-shared-logging = { workspace = true }
 apache-airflow-shared-secrets-masker = { workspace = true }
-<<<<<<< HEAD
 apache-airflow-shared-configuration = { workspace = true }
-=======
 apache-airflow-shared-timezones = { workspace = true }
->>>>>>> 897d0bfb
 # Automatically generated provider workspace items (update_airflow_pyproject_toml.py)
 apache-airflow-providers-airbyte = { workspace = true }
 apache-airflow-providers-alibaba = { workspace = true }
@@ -1441,11 +1435,8 @@
     "docker-stack-docs",
     "shared/logging",
     "shared/secrets_masker",
-<<<<<<< HEAD
     "shared/configuration",
-=======
     "shared/timezones",
->>>>>>> 897d0bfb
     # Automatically generated provider workspace members (update_airflow_pyproject_toml.py)
     "providers/airbyte",
     "providers/alibaba",
