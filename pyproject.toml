--- conflicted
+++ resolved
@@ -629,13 +629,10 @@
   "apache-airflow-providers-edge",
   "apache-airflow-providers-openai",
   "apache-airflow-providers-pgvector",
-<<<<<<< HEAD
   "apache-airflow-providers-mysql",
   "apache-airflow-providers-odbc",
   "apache-airflow-providers-jenkins",
   "apache-airflow-providers-pagerduty",
-=======
->>>>>>> ca7c6ad5
   "apache-airflow-providers-pinecone",
   "apache-airflow-providers-postgres",
   "apache-airflow-providers-segment",
@@ -662,13 +659,10 @@
 apache-airflow-providers-datadog = { workspace = true }
 apache-airflow-providers-edge = {workspace = true}
 apache-airflow-providers-openai = { workspace = true }
-<<<<<<< HEAD
 apache-airflow-providers-jenkins = { workspace = true }
 apache-airflow-providers-mysql = { workspace = true }
 apache-airflow-providers-odbc = { workspace = true }
 apache-airflow-providers-pagerduty = { workspace = true }
-=======
->>>>>>> ca7c6ad5
 apache-airflow-providers-pinecone = { workspace = true }
 apache-airflow-providers-postgres = { workspace = true }
 apache-airflow-providers-pgvector = { workspace = true }
@@ -693,15 +687,11 @@
     "providers/common/sql",
     "providers/datadog",
     "providers/edge",
-<<<<<<< HEAD
     "providers/pagerduty",
-    "providers/openai",
     "providers/mysql",
     "providers/jenkins",
     "providers/odbc",
-=======
     "providers/openai",
->>>>>>> ca7c6ad5
     "providers/pinecone",
     "providers/postgres",
     "providers/pgvector",
